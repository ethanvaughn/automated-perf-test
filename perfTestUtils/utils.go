package perfTestUtils

import (
	"encoding/json"
	"fmt"
	//log "github.com/Sirupsen/logrus"
	"io"
	"io/ioutil"
	"os"
	"sort"
	"time"
)

//FileSystem is an interface to access os filesystem or mock it
type FileSystem interface {
	Open(name string) (File, error)
	Create(name string) (File, error)
}

//File is an interface to access os.File or mock it
type File interface {
	Readdir(n int) (fi []os.FileInfo, err error)
	io.WriteCloser
	Read(p []byte) (n int, err error)
}

// OsFS implements fileSystem using the local disk.
type OsFS struct{}

//Open calls os function
func (OsFS) Open(name string) (File, error) { return os.Open(name) }

//Create calls os function
func (OsFS) Create(name string) (File, error) { return os.Create(name) }

//=============================
//Testing run utility functions
//=============================
//This function reads a base perf and converts it to a base perf struct
func ReadBasePerfFile(r io.Reader) (*BasePerfStats, error) {
	basePerfstats := &BasePerfStats{
		BaseServiceResponseTimes: make(map[string]int64),
		MemoryAudit:              make([]uint64, 0),
	}
	var errorFound error

	content, err := ioutil.ReadAll(r)
	if err != nil {
		errorFound = err
	} else {
		jsonError := json.Unmarshal(content, basePerfstats)
		if jsonError != nil {
			errorFound = jsonError
		}
	}
	return basePerfstats, errorFound
}

func ValidateTestDefinitionAmount(baselineAmount int, configurationSettings *Config, fs FileSystem) bool {

	d, err := fs.Open(configurationSettings.TestDefinitionsDir)
	if err != nil {
		fmt.Println("Failed to open test definitions directory. Error:", err)
		os.Exit(1)
	}
	defer d.Close()
	fi, err := d.Readdir(-1)
	if err != nil {
		fmt.Println("Failed to read files in test definitions directory. Error:", err)
		os.Exit(1)
	}

	definitionAmount := len(fi)

	fmt.Println("Number of defined test cases:", definitionAmount)
	fmt.Println("Number of base line test cases:", baselineAmount)
	if definitionAmount != baselineAmount {
		fmt.Printf("Amount of test definition: %d does not equal to baseline amount: %d.\n", definitionAmount, baselineAmount)
		return false
	}
	return true
}

//=====================
//Calc Memory functions
//=====================
func CalcPeakMemoryVariancePercentage(basePeakMemory uint64, peakMemory uint64) float64 {

	peakMemoryVariancePercentage := float64(0)

	if basePeakMemory < peakMemory {
		peakMemoryDelta := peakMemory - basePeakMemory
		temp := float64(float64(peakMemoryDelta) / float64(basePeakMemory))
		peakMemoryVariancePercentage = temp * 100
	} else {
		peakMemoryDelta := basePeakMemory - peakMemory
		temp := float64(float64(peakMemoryDelta) / float64(basePeakMemory))
		peakMemoryVariancePercentage = (temp * 100) * -1
	}

	return peakMemoryVariancePercentage
}

//============================
//Calc Response time functions
//============================
func CalcAverageResponseTime(responseTimes RspTimes, numIterations int) int64 {

	averageResponseTime := int64(0)

	//Remove the highest =10% to take out anomolies
	sort.Sort(responseTimes)
<<<<<<< HEAD
	numberToRemove := int(float32(numIterations) * float32(0.05))
	fmt.Printf("resp times length: %v\n", len(responseTimes))
	fmt.Printf("To remove: %v\n", numberToRemove)
=======
	numberToRemove := int(float32(numIterations) * float32(0.1))
>>>>>>> 0b60165d
	responseTimes = responseTimes[0 : len(responseTimes)-numberToRemove]

	totalOfAllresponseTimes := int64(0)
	for _, val := range responseTimes {
		totalOfAllresponseTimes = totalOfAllresponseTimes + val
	}
	averageResponseTime = int64(float64(totalOfAllresponseTimes) / float64(numIterations-numberToRemove))

	return averageResponseTime
}

func CalcAverageResponseVariancePercentage(averageResponseTime int64, baseResponseTime int64) float64 {

	responseTimeVariancePercentage := float64(0)

	if baseResponseTime < averageResponseTime {
		delta := uint64(averageResponseTime) - uint64(baseResponseTime)
		temp := float64(float64(delta) / float64(baseResponseTime))
		responseTimeVariancePercentage = temp * 100
	} else {
		delta := baseResponseTime - averageResponseTime
		temp := float64(float64(delta) / float64(baseResponseTime))
		responseTimeVariancePercentage = (temp * 100) * -1
	}

	return responseTimeVariancePercentage
}

//=====================================
//Service response validation functions
//=====================================
func ValidateResponseBody(body []byte, testName string) bool {

	isResponseBodyValid := false
	if len(body) > 0 {
		isResponseBodyValid = true
	} else {
		fmt.Printf("Incorrect Content lenght (%d) returned for service %s", len(body), testName)
	}
	return isResponseBodyValid
}

func ValidateResponseStatusCode(responseStatusCode int, expectedStatusCode int, testName string) bool {

	isResponseStatusCodeValid := false
	if responseStatusCode == expectedStatusCode {
		isResponseStatusCodeValid = true
	} else {
		fmt.Printf("Incorrect status code of %d retruned for service %s. %d expected", responseStatusCode, testName, expectedStatusCode)
	}
	return isResponseStatusCodeValid
}

func ValidateServiceResponseTime(responseTime int64, testName string) bool {

	isResponseTimeValid := false
	if responseTime > 0 {
		isResponseTimeValid = true
	} else {
		fmt.Printf("Time taken to complete request %s was 0 nanoseconds", testName)
	}
	return isResponseTimeValid
}

//=====================================
//Test Assertion functions
//=====================================
func ValidatePeakMemoryVariance(allowablePeakMemoryVariance float64, peakMemoryVariancePercentage float64) bool {

	if allowablePeakMemoryVariance >= peakMemoryVariancePercentage {
		return true
	} else {
		return false
	}
}

/*func ValidateTestCaseCount(baseTestCaseCount int, testTestCaseCount int) bool {

	isTestCaseCountValid := false
	if baseTestCaseCount == testTestCaseCount {
		isTestCaseCountValid = true
	} else {
		fmt.Printf("Number of service tests in base is differnet to the number of services for this test run.")
	}
	return isTestCaseCountValid
}*/

func ValidateAverageServiceResponeTimeVariance(allowableServiceResponseTimeVariance float64, serviceResponseTimeVariancePercentage float64, serviceName string) bool {
	if allowableServiceResponseTimeVariance >= serviceResponseTimeVariancePercentage {
		return true
	} else {
		return false
	}
}

//=====================================
//Response times sort functions
//=====================================
func (a RspTimes) Len() int           { return len(a) }
func (a RspTimes) Swap(i, j int)      { a[i], a[j] = a[j], a[i] }
func (a RspTimes) Less(i, j int) bool { return a[i] < a[j] }

//==============================================
//Generate base environment stats file functions
//==============================================
func populateBasePerfStats(perfStatsForTest *PerfStats, basePerfstats *BasePerfStats, reBaseMemory bool) {
	modified := false

	//Setting memory data
	if basePerfstats.BasePeakMemory == 0 || reBaseMemory {
		basePerfstats.BasePeakMemory = perfStatsForTest.PeakMemory
		modified = true
	}
	if basePerfstats.MemoryAudit == nil || len(basePerfstats.MemoryAudit) == 0 || reBaseMemory {
		basePerfstats.MemoryAudit = perfStatsForTest.MemoryAudit
		modified = true
	}

	//Setting service response time data
	for serviceName, responseTime := range perfStatsForTest.ServiceResponseTimes {
		serviceBaseResponseTime := basePerfstats.BaseServiceResponseTimes[serviceName]
		if serviceBaseResponseTime == 0 {
			basePerfstats.BaseServiceResponseTimes[serviceName] = responseTime
			modified = true
		}
	}

	//Setting time stamps
	currentTime := time.Now().Format(time.RFC850)
	if basePerfstats.GenerationDate == "" {
		basePerfstats.GenerationDate = currentTime
	}
	if modified {
		basePerfstats.ModifiedDate = currentTime
	}
}

func GenerateEnvBasePerfOutputFile(perfStatsForTest *PerfStats, basePerfstats *BasePerfStats, configurationSettings *Config, exit func(code int), fs FileSystem) {

	//Set base performance based on training test run
	populateBasePerfStats(perfStatsForTest, basePerfstats, configurationSettings.ReBaseMemory)

	//Convert base perf stat to Json and write out to file
	basePerfstatsJson, err := json.Marshal(basePerfstats)
	if err != nil {
		fmt.Println("Failed to marshal to Json. Error:", err)
		exit(1)
	}
	file, err := fs.Create(configurationSettings.BaseStatsOutputDir + "/" + configurationSettings.ExecutionHost + "-perfBaseStats")
	if err != nil {
		fmt.Println("Failed to create output file. Error:", err)
		exit(1)
	}
	if file != nil {
		defer file.Close()
		file.Write(basePerfstatsJson)
	}
}<|MERGE_RESOLUTION|>--- conflicted
+++ resolved
@@ -110,13 +110,7 @@
 
 	//Remove the highest =10% to take out anomolies
 	sort.Sort(responseTimes)
-<<<<<<< HEAD
-	numberToRemove := int(float32(numIterations) * float32(0.05))
-	fmt.Printf("resp times length: %v\n", len(responseTimes))
-	fmt.Printf("To remove: %v\n", numberToRemove)
-=======
 	numberToRemove := int(float32(numIterations) * float32(0.1))
->>>>>>> 0b60165d
 	responseTimes = responseTimes[0 : len(responseTimes)-numberToRemove]
 
 	totalOfAllresponseTimes := int64(0)
