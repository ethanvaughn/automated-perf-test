package perfTestUtils

import (
	"encoding/xml"
	"fmt"
	//log "github.com/Sirupsen/logrus"
	"runtime"
	"strings"
	"time"
)

const (
	defaultAPIName                              = "Default_API_NAME"
	defaultTargetHost                           = "localhost"
	defaultTargetPort                           = "8080"
	defaultNumIterations                        = 1000
	defaultAllowablePeakMemoryVariance          = float64(15)
	defaultAllowableServiceResponseTimeVariance = float64(15)
	defaultTestDefinitionsDir                   = "./testDefinitions"
	defaultBaseStatsOutputDir                   = "./envStats"
	defaultReportOutputDir                      = "./"
	defaultConcurrentUsers                      = 1
)

type Config struct {
	APIName                              string  `xml:"apiName"`
	TargetHost                           string  `xml:"targetHost"`
	TargetPort                           string  `xml:"targetPort"`
	NumIterations                        int     `xml:"numIterations"`
	AllowablePeakMemoryVariance          float64 `xml:"allowablePeakMemoryVariance"`
	AllowableServiceResponseTimeVariance float64 `xml:"allowableServiceResponseTimeVariance"`
	TestDefinitionsDir                   string  `xml:"testDefinitionsDir"`
	BaseStatsOutputDir                   string  `xml:"baseStatsOutputDir"`
	ReportOutputDir                      string  `xml:"reportOutputDir"`
	ConcurrentUsers                      int     `xml:"concurrentUsers"`
	TestSuite                            string  `xml:"testSuite"`

	//These value can only be set by command line arguments as they control each training and test run.
	GBS          bool
	ReBaseMemory bool
	ReBaseAll    bool

	//This value is determined by the environment/machine on which the test is being run.
	ExecutionHost string

	//template file
	ReportTemplateFile string `xml:"reportTemplateFile,omitempty"`
}

func (c *Config) SetDefaults() {
<<<<<<< HEAD
	c.APIName = "Default_API_NAME"
	c.TargetHost = "localhost"
	c.TargetPort = "8080"
	c.NumIterations = 1000
	c.AllowablePeakMemoryVariance = 15
	c.AllowableServiceResponseTimeVariance = 15
	c.TestDefinitionsDir = "./testDefinitions"
	c.BaseStatsOutputDir = "./envStats"
	c.ReportOutputDir = "./"
	c.ConcurrentUsers = 1
	c.TestSuite = ""

	c.GBS = false
	c.ReBaseMemory = false
	c.ReBaseAll = false
=======
	c.APIName = defaultAPIName
	c.TargetHost = defaultTargetHost
	c.TargetPort = defaultTargetPort
	c.NumIterations = defaultNumIterations
	c.AllowablePeakMemoryVariance = defaultAllowablePeakMemoryVariance
	c.AllowableServiceResponseTimeVariance = defaultAllowableServiceResponseTimeVariance
	c.TestDefinitionsDir = defaultTestDefinitionsDir
	c.BaseStatsOutputDir = defaultBaseStatsOutputDir
	c.ReportOutputDir = defaultReportOutputDir
	c.ConcurrentUsers = defaultConcurrentUsers
>>>>>>> 26ffc6cd
}

func (c Config) PrintAndValidateConfig(exit func(code int)) {
	isConfigValid := true
	configOutput := []byte("")
	configOutput = append(configOutput, []byte("\n============== Configuration Settings =========\n")...)
	configOutput = append(configOutput, []byte(fmt.Sprintf("%-45s %-90s %2s", "apiName", c.APIName, "\n"))...)
	configOutput = append(configOutput, []byte(fmt.Sprintf("%-45s %-90s %2s", "targetHost", c.TargetHost, "\n"))...)
	configOutput = append(configOutput, []byte(fmt.Sprintf("%-45s %-90s %2s", "targetPort", c.TargetPort, "\n"))...)
	configOutput = append(configOutput, []byte(fmt.Sprintf("%-45s %-90d %2s", "numIterations", c.NumIterations, "\n"))...)
	configOutput = append(configOutput, []byte(fmt.Sprintf("%-45s %-90d %2s", "concurrentUsers", c.ConcurrentUsers, "\n"))...)
	configOutput = append(configOutput, []byte(fmt.Sprintf("%-45s %-90.2f %2s", "allowablePeakMemoryVariance", c.AllowablePeakMemoryVariance, "\n"))...)
	configOutput = append(configOutput, []byte(fmt.Sprintf("%-45s %-90.2f %2s", "allowableServiceResponseTimeVariance", c.AllowableServiceResponseTimeVariance, "\n"))...)
	configOutput = append(configOutput, []byte(fmt.Sprintf("%-45s %-90s %2s", "testDefinitionsDir", c.TestDefinitionsDir, "\n"))...)
	configOutput = append(configOutput, []byte(fmt.Sprintf("%-45s %-90s %2s", "testSuite", c.TestSuite, "\n"))...)
	configOutput = append(configOutput, []byte(fmt.Sprintf("%-45s %-90s %2s", "baseStatsOutputDir", c.BaseStatsOutputDir, "\n"))...)
	configOutput = append(configOutput, []byte(fmt.Sprintf("%-45s %-90s %2s", "reportOutputDir", c.ReportOutputDir, "\n"))...)
	configOutput = append(configOutput, []byte(fmt.Sprintf("%-45s %-90t %2s", "gbs", c.GBS, "\n"))...)
	configOutput = append(configOutput, []byte(fmt.Sprintf("%-45s %-90t %2s", "reBaseMemory", c.ReBaseMemory, "\n"))...)
	configOutput = append(configOutput, []byte(fmt.Sprintf("%-45s %-90t %2s", "reBaseAll", c.ReBaseAll, "\n"))...)
	configOutput = append(configOutput, []byte(fmt.Sprintf("%-45s %-90s %2s", "ExecutionHost", c.ExecutionHost, "\n"))...)
	configOutput = append(configOutput, []byte("\n=================================================\n")...)
	//log.Info(string(configOutput))
	fmt.Println(string(configOutput))

	if strings.TrimSpace(c.APIName) == "" {
		fmt.Println("CONFIG ERROR: apiName must be set in config file")
		isConfigValid = false
	}
	if strings.TrimSpace(c.TargetHost) == "" {
		fmt.Println("CONFIG ERROR: targetHost must be set in config file")
		isConfigValid = false
	}
	if strings.TrimSpace(c.TargetPort) == "" {
		fmt.Println("CONFIG ERROR: targetPort must be set in config file")
		isConfigValid = false
	}
	if c.NumIterations < 1 {
		fmt.Println("CONFIG ERROR: numIterations must be set in config file and must be greater than 1")
		isConfigValid = false
	}
	if c.ConcurrentUsers < 1 {
		fmt.Println("CONFIG ERROR: concurrentUsers must be set in config file and must be greater than 1")
		isConfigValid = false
	}
	if c.AllowablePeakMemoryVariance <= 0.0 {
		fmt.Println("CONFIG ERROR: allowablePeakMemoryVariance must be set in config file and must be greater than 0.0")
		isConfigValid = false
	}
	if c.AllowableServiceResponseTimeVariance <= 0.0 {
		fmt.Println("CONFIG ERROR: allowableServiceResponseTimeVariance must be set in config file and must be greater than 0.0")
		isConfigValid = false
	}
	if strings.TrimSpace(c.TestDefinitionsDir) == "" {
		fmt.Println("CONFIG ERROR: testDefinitionsDir must be set in config file")
		isConfigValid = false
	}
	if strings.TrimSpace(c.BaseStatsOutputDir) == "" {
		fmt.Println("CONFIG ERROR: baseStatsOutputDir must be set in config file")
		isConfigValid = false
	}
	if strings.TrimSpace(c.ReportOutputDir) == "" {
		fmt.Println("CONFIG ERROR: reportOutputDir must be set in config file")
		isConfigValid = false
	}
	if !isConfigValid {
		exit(1)
	}
}

type Header struct {
	Value string `xml:",chardata"`
	Key   string `xml:"key,attr"`
}

//This struct defines test defination
type TestDefinition struct {
	XMLName            xml.Name             `xml:"testDefinition"`
	TestName           string               `xml:"testName"`
	HttpMethod         string               `xml:"httpMethod"`
	BaseUri            string               `xml:"baseUri"`
	Multipart          bool                 `xml:"multipart"`
	Payload            string               `xml:"payload"`
	MultipartPayload   []multipartFormField `xml:"multipartPayload>multipartFormField"`
	ResponseStatusCode int                  `xml:"responseStatusCode"`
	Headers            []Header             `xml:"headers>header"`
	ResponseProperties []string             `xml:"responseProperties>value"`
}

//This struct defines a load test scenario
type TestSuite struct {
	XMLName   xml.Name         `xml:"testSuite"`
	Name      string           `xml:"name"`
	TestCases []TestDefinition `xml:"testCases>testCase"`
}

type multipartFormField struct {
	FieldName   string `xml:"fieldName"`
	FieldValue  string `xml:"fieldValue"`
	FileName    string `xml:"fileName"`
	FileContent []byte `xml:"fileContent"`
}

//This struct defines the base performance statistics
type BasePerfStats struct {
	GenerationDate           string           `json:"GenerationDate"`
	ModifiedDate             string           `json:"ModifiedDate"`
	BasePeakMemory           uint64           `json:"BasePeakMemory"`
	BaseServiceResponseTimes map[string]int64 `json:"BaseServiceResponseTimes"`
	MemoryAudit              []uint64         `json:"MemoryAudit"`
}

//This struct defines the performance statistics for this test run
type PerfStats struct {
	PeakMemory           uint64
	ServiceResponseTimes map[string]int64
	MemoryAudit          []uint64
	TestPartitions       []TestPartition
	TestDate             time.Time
}

func (ps *PerfStats) GetTestTime() string {
	return ps.TestDate.Format(time.RFC850)
}

type TestPartition struct {
	Count    int
	TestName string
}

type Entry struct {
	Cmdline  []string         `json:"cmdline"`
	Memstats runtime.MemStats `json:"memstats"`
}

type RspTimes []int64<|MERGE_RESOLUTION|>--- conflicted
+++ resolved
@@ -1,7 +1,6 @@
 package perfTestUtils
 
 import (
-	"encoding/xml"
 	"fmt"
 	//log "github.com/Sirupsen/logrus"
 	"runtime"
@@ -29,7 +28,8 @@
 	NumIterations                        int     `xml:"numIterations"`
 	AllowablePeakMemoryVariance          float64 `xml:"allowablePeakMemoryVariance"`
 	AllowableServiceResponseTimeVariance float64 `xml:"allowableServiceResponseTimeVariance"`
-	TestDefinitionsDir                   string  `xml:"testDefinitionsDir"`
+	TestCaseDir                          string  `xml:"testCaseDir"`
+	TestSuiteDir                         string  `xml:"testSuiteDir"`
 	BaseStatsOutputDir                   string  `xml:"baseStatsOutputDir"`
 	ReportOutputDir                      string  `xml:"reportOutputDir"`
 	ConcurrentUsers                      int     `xml:"concurrentUsers"`
@@ -48,14 +48,14 @@
 }
 
 func (c *Config) SetDefaults() {
-<<<<<<< HEAD
 	c.APIName = "Default_API_NAME"
 	c.TargetHost = "localhost"
 	c.TargetPort = "8080"
 	c.NumIterations = 1000
 	c.AllowablePeakMemoryVariance = 15
 	c.AllowableServiceResponseTimeVariance = 15
-	c.TestDefinitionsDir = "./testDefinitions"
+	c.TestCaseDir = "./definitions/testCases"
+	c.TestCaseDir = "./definitions/testSuites"
 	c.BaseStatsOutputDir = "./envStats"
 	c.ReportOutputDir = "./"
 	c.ConcurrentUsers = 1
@@ -64,18 +64,6 @@
 	c.GBS = false
 	c.ReBaseMemory = false
 	c.ReBaseAll = false
-=======
-	c.APIName = defaultAPIName
-	c.TargetHost = defaultTargetHost
-	c.TargetPort = defaultTargetPort
-	c.NumIterations = defaultNumIterations
-	c.AllowablePeakMemoryVariance = defaultAllowablePeakMemoryVariance
-	c.AllowableServiceResponseTimeVariance = defaultAllowableServiceResponseTimeVariance
-	c.TestDefinitionsDir = defaultTestDefinitionsDir
-	c.BaseStatsOutputDir = defaultBaseStatsOutputDir
-	c.ReportOutputDir = defaultReportOutputDir
-	c.ConcurrentUsers = defaultConcurrentUsers
->>>>>>> 26ffc6cd
 }
 
 func (c Config) PrintAndValidateConfig(exit func(code int)) {
@@ -89,7 +77,8 @@
 	configOutput = append(configOutput, []byte(fmt.Sprintf("%-45s %-90d %2s", "concurrentUsers", c.ConcurrentUsers, "\n"))...)
 	configOutput = append(configOutput, []byte(fmt.Sprintf("%-45s %-90.2f %2s", "allowablePeakMemoryVariance", c.AllowablePeakMemoryVariance, "\n"))...)
 	configOutput = append(configOutput, []byte(fmt.Sprintf("%-45s %-90.2f %2s", "allowableServiceResponseTimeVariance", c.AllowableServiceResponseTimeVariance, "\n"))...)
-	configOutput = append(configOutput, []byte(fmt.Sprintf("%-45s %-90s %2s", "testDefinitionsDir", c.TestDefinitionsDir, "\n"))...)
+	configOutput = append(configOutput, []byte(fmt.Sprintf("%-45s %-90s %2s", "testCaseDir", c.TestCaseDir, "\n"))...)
+	configOutput = append(configOutput, []byte(fmt.Sprintf("%-45s %-90s %2s", "testSuiteDir", c.TestSuiteDir, "\n"))...)
 	configOutput = append(configOutput, []byte(fmt.Sprintf("%-45s %-90s %2s", "testSuite", c.TestSuite, "\n"))...)
 	configOutput = append(configOutput, []byte(fmt.Sprintf("%-45s %-90s %2s", "baseStatsOutputDir", c.BaseStatsOutputDir, "\n"))...)
 	configOutput = append(configOutput, []byte(fmt.Sprintf("%-45s %-90s %2s", "reportOutputDir", c.ReportOutputDir, "\n"))...)
@@ -129,8 +118,8 @@
 		fmt.Println("CONFIG ERROR: allowableServiceResponseTimeVariance must be set in config file and must be greater than 0.0")
 		isConfigValid = false
 	}
-	if strings.TrimSpace(c.TestDefinitionsDir) == "" {
-		fmt.Println("CONFIG ERROR: testDefinitionsDir must be set in config file")
+	if strings.TrimSpace(c.TestCaseDir) == "" {
+		fmt.Println("CONFIG ERROR: testCaseDir must be set in config file")
 		isConfigValid = false
 	}
 	if strings.TrimSpace(c.BaseStatsOutputDir) == "" {
@@ -144,39 +133,6 @@
 	if !isConfigValid {
 		exit(1)
 	}
-}
-
-type Header struct {
-	Value string `xml:",chardata"`
-	Key   string `xml:"key,attr"`
-}
-
-//This struct defines test defination
-type TestDefinition struct {
-	XMLName            xml.Name             `xml:"testDefinition"`
-	TestName           string               `xml:"testName"`
-	HttpMethod         string               `xml:"httpMethod"`
-	BaseUri            string               `xml:"baseUri"`
-	Multipart          bool                 `xml:"multipart"`
-	Payload            string               `xml:"payload"`
-	MultipartPayload   []multipartFormField `xml:"multipartPayload>multipartFormField"`
-	ResponseStatusCode int                  `xml:"responseStatusCode"`
-	Headers            []Header             `xml:"headers>header"`
-	ResponseProperties []string             `xml:"responseProperties>value"`
-}
-
-//This struct defines a load test scenario
-type TestSuite struct {
-	XMLName   xml.Name         `xml:"testSuite"`
-	Name      string           `xml:"name"`
-	TestCases []TestDefinition `xml:"testCases>testCase"`
-}
-
-type multipartFormField struct {
-	FieldName   string `xml:"fieldName"`
-	FieldValue  string `xml:"fieldValue"`
-	FileName    string `xml:"fileName"`
-	FileContent []byte `xml:"fileContent"`
 }
 
 //This struct defines the base performance statistics
