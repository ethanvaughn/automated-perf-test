package perfTestUtils

import (
	"fmt"
	//log "github.com/Sirupsen/logrus"
	"net/http"
	"runtime"
	"strings"
	"time"
)

const (
	defaultAPIName                              = "Default_API_NAME"
	defaultTargetHost                           = "localhost"
	defaultTargetPort                           = "8080"
	defaultNumIterations                        = 1000
	defaultAllowablePeakMemoryVariance          = float64(15)
	defaultAllowableServiceResponseTimeVariance = float64(15)
	defaultTestDefinitionsDir                   = "./testDefinitions"
	defaultBaseStatsOutputDir                   = "./envStats"
	defaultReportOutputDir                      = "./"
	defaultConcurrentUsers                      = 1
)

type Config struct {
	APIName                              string  `xml:"apiName"`
	TargetHost                           string  `xml:"targetHost"`
	TargetPort                           string  `xml:"targetPort"`
	NumIterations                        int     `xml:"numIterations"`
	AllowablePeakMemoryVariance          float64 `xml:"allowablePeakMemoryVariance"`
	AllowableServiceResponseTimeVariance float64 `xml:"allowableServiceResponseTimeVariance"`
	TestCaseDir                          string  `xml:"testCaseDir"`
	TestSuiteDir                         string  `xml:"testSuiteDir"`
	BaseStatsOutputDir                   string  `xml:"baseStatsOutputDir"`
	ReportOutputDir                      string  `xml:"reportOutputDir"`
	ConcurrentUsers                      int     `xml:"concurrentUsers"`
	TestSuite                            string  `xml:"testSuite"`

	//These value can only be set by command line arguments as they control each training and test run.
	GBS          bool
	ReBaseMemory bool
	ReBaseAll    bool

	//This value is determined by the environment/machine on which the test is being run.
	ExecutionHost string

	//template file
	ReportTemplateFile string `xml:"reportTemplateFile,omitempty"`
	ConfigFileFormat   string
	TestFileFormat     string
}

func (c *Config) SetDefaults() {
	c.APIName = "Default_API_NAME"
	c.TargetHost = "localhost"
	c.TargetPort = "8080"
	c.NumIterations = 1000
	c.AllowablePeakMemoryVariance = 15
	c.AllowableServiceResponseTimeVariance = 15
	c.TestCaseDir = "./definitions/testCases"
	c.TestCaseDir = "./definitions/testSuites"
	c.BaseStatsOutputDir = "./envStats"
	c.ReportOutputDir = "./"
	c.ConcurrentUsers = 1
	c.TestSuite = ""

	c.GBS = false
	c.ReBaseMemory = false
	c.ReBaseAll = false
}

func (c Config) PrintAndValidateConfig(exit func(code int)) {
	isConfigValid := true
	configOutput := []byte("")
	configOutput = append(configOutput, []byte("\n============== Configuration Settings =========\n")...)
	configOutput = append(configOutput, []byte(fmt.Sprintf("%-45s %-90s %2s", "apiName", c.APIName, "\n"))...)
	configOutput = append(configOutput, []byte(fmt.Sprintf("%-45s %-90s %2s", "targetHost", c.TargetHost, "\n"))...)
	configOutput = append(configOutput, []byte(fmt.Sprintf("%-45s %-90s %2s", "targetPort", c.TargetPort, "\n"))...)
	configOutput = append(configOutput, []byte(fmt.Sprintf("%-45s %-90d %2s", "numIterations", c.NumIterations, "\n"))...)
	configOutput = append(configOutput, []byte(fmt.Sprintf("%-45s %-90d %2s", "concurrentUsers", c.ConcurrentUsers, "\n"))...)
	configOutput = append(configOutput, []byte(fmt.Sprintf("%-45s %-90.2f %2s", "allowablePeakMemoryVariance", c.AllowablePeakMemoryVariance, "\n"))...)
	configOutput = append(configOutput, []byte(fmt.Sprintf("%-45s %-90.2f %2s", "allowableServiceResponseTimeVariance", c.AllowableServiceResponseTimeVariance, "\n"))...)
	configOutput = append(configOutput, []byte(fmt.Sprintf("%-45s %-90s %2s", "testCaseDir", c.TestCaseDir, "\n"))...)
	configOutput = append(configOutput, []byte(fmt.Sprintf("%-45s %-90s %2s", "testSuiteDir", c.TestSuiteDir, "\n"))...)
	configOutput = append(configOutput, []byte(fmt.Sprintf("%-45s %-90s %2s", "testSuite", c.TestSuite, "\n"))...)
	configOutput = append(configOutput, []byte(fmt.Sprintf("%-45s %-90s %2s", "baseStatsOutputDir", c.BaseStatsOutputDir, "\n"))...)
	configOutput = append(configOutput, []byte(fmt.Sprintf("%-45s %-90s %2s", "reportOutputDir", c.ReportOutputDir, "\n"))...)
	configOutput = append(configOutput, []byte(fmt.Sprintf("%-45s %-90t %2s", "gbs", c.GBS, "\n"))...)
	configOutput = append(configOutput, []byte(fmt.Sprintf("%-45s %-90t %2s", "reBaseMemory", c.ReBaseMemory, "\n"))...)
	configOutput = append(configOutput, []byte(fmt.Sprintf("%-45s %-90t %2s", "reBaseAll", c.ReBaseAll, "\n"))...)
	configOutput = append(configOutput, []byte(fmt.Sprintf("%-45s %-90s %2s", "ExecutionHost", c.ExecutionHost, "\n"))...)
	configOutput = append(configOutput, []byte("\n=================================================\n")...)
	//log.Info(string(configOutput))
	fmt.Println(string(configOutput))

	if strings.TrimSpace(c.APIName) == "" {
		fmt.Println("CONFIG ERROR: apiName must be set in config file")
		isConfigValid = false
	}
	if strings.TrimSpace(c.TargetHost) == "" {
		fmt.Println("CONFIG ERROR: targetHost must be set in config file")
		isConfigValid = false
	}
	if strings.TrimSpace(c.TargetPort) == "" {
		fmt.Println("CONFIG ERROR: targetPort must be set in config file")
		isConfigValid = false
	}
	if c.NumIterations < 1 {
		fmt.Println("CONFIG ERROR: numIterations must be set in config file and must be greater than 1")
		isConfigValid = false
	}
	if c.ConcurrentUsers < 1 {
		fmt.Println("CONFIG ERROR: concurrentUsers must be set in config file and must be greater than 1")
		isConfigValid = false
	}
	if c.AllowablePeakMemoryVariance <= 0.0 {
		fmt.Println("CONFIG ERROR: allowablePeakMemoryVariance must be set in config file and must be greater than 0.0")
		isConfigValid = false
	}
	if c.AllowableServiceResponseTimeVariance <= 0.0 {
		fmt.Println("CONFIG ERROR: allowableServiceResponseTimeVariance must be set in config file and must be greater than 0.0")
		isConfigValid = false
	}
	if strings.TrimSpace(c.TestCaseDir) == "" {
		fmt.Println("CONFIG ERROR: testCaseDir must be set in config file")
		isConfigValid = false
	}
	if strings.TrimSpace(c.BaseStatsOutputDir) == "" {
		fmt.Println("CONFIG ERROR: baseStatsOutputDir must be set in config file")
		isConfigValid = false
	}
	if strings.TrimSpace(c.ReportOutputDir) == "" {
		fmt.Println("CONFIG ERROR: reportOutputDir must be set in config file")
		isConfigValid = false
	}
	if !isConfigValid {
		exit(1)
	}
}

<<<<<<< HEAD
=======
type Header struct {
	Value string `xml:",chardata"`
	Key   string `xml:"key,attr"`
}

//This struct defines the base performance statistics
type TestDefinition struct {
	XMLName            xml.Name             `xml:"testDefinition"`
	TestName           string               `xml:"testName" toml:"testName"`
	HttpMethod         string               `xml:"httpMethod"`
	BaseUri            string               `xml:"baseUri"`
	Multipart          bool                 `xml:"multipart"`
	Payload            string               `xml:"payload"`
	MultipartPayload   []multipartFormField `xml:"multipartPayload>multipartFormField"`
	ResponseStatusCode int                  `xml:"responseStatusCode"`
	Headers            []Header             `xml:"headers>header"`
}

//TomlTestDefinition defines the test in TOML language
type TomlTestDefinition struct {
	TestName           string               `toml:"testName"`
	HttpMethod         string               `toml:"httpMethod"`
	BaseUri            string               `toml:"baseUri"`
	Multipart          bool                 `toml:"multipart"`
	Payload            string               `toml:"payload"`
	MultipartPayload   []multipartFormField `toml:"multipartFormField"`
	ResponseStatusCode int                  `toml:"responseStatusCode"`
	Headers            http.Header          `toml:"headers"`
}

type multipartFormField struct {
	FieldName   string `xml:"fieldName" toml:"fieldName"`
	FieldValue  string `xml:"fieldValue" toml:"fieldValue"`
	FileName    string `xml:"fileName" toml:"fileName"`
	FileContent []byte `xml:"fileContent" toml:"fileContent"`
}

>>>>>>> c7ae4cb8
//This struct defines the base performance statistics
type BasePerfStats struct {
	GenerationDate           string           `json:"GenerationDate"`
	ModifiedDate             string           `json:"ModifiedDate"`
	BasePeakMemory           uint64           `json:"BasePeakMemory"`
	BaseServiceResponseTimes map[string]int64 `json:"BaseServiceResponseTimes"`
	MemoryAudit              []uint64         `json:"MemoryAudit"`
}

//This struct defines the performance statistics for this test run
type PerfStats struct {
	PeakMemory           uint64
	ServiceResponseTimes map[string]int64
	MemoryAudit          []uint64
	TestPartitions       []TestPartition
	TestDate             time.Time
}

func (ps *PerfStats) GetTestTime() string {
	return ps.TestDate.Format(time.RFC850)
}

type TestPartition struct {
	Count    int
	TestName string
}

type Entry struct {
	Cmdline  []string         `json:"cmdline"`
	Memstats runtime.MemStats `json:"memstats"`
}

type RspTimes []int64<|MERGE_RESOLUTION|>--- conflicted
+++ resolved
@@ -3,6 +3,7 @@
 import (
 	"fmt"
 	//log "github.com/Sirupsen/logrus"
+	"encoding/xml"
 	"net/http"
 	"runtime"
 	"strings"
@@ -138,46 +139,6 @@
 	}
 }
 
-<<<<<<< HEAD
-=======
-type Header struct {
-	Value string `xml:",chardata"`
-	Key   string `xml:"key,attr"`
-}
-
-//This struct defines the base performance statistics
-type TestDefinition struct {
-	XMLName            xml.Name             `xml:"testDefinition"`
-	TestName           string               `xml:"testName" toml:"testName"`
-	HttpMethod         string               `xml:"httpMethod"`
-	BaseUri            string               `xml:"baseUri"`
-	Multipart          bool                 `xml:"multipart"`
-	Payload            string               `xml:"payload"`
-	MultipartPayload   []multipartFormField `xml:"multipartPayload>multipartFormField"`
-	ResponseStatusCode int                  `xml:"responseStatusCode"`
-	Headers            []Header             `xml:"headers>header"`
-}
-
-//TomlTestDefinition defines the test in TOML language
-type TomlTestDefinition struct {
-	TestName           string               `toml:"testName"`
-	HttpMethod         string               `toml:"httpMethod"`
-	BaseUri            string               `toml:"baseUri"`
-	Multipart          bool                 `toml:"multipart"`
-	Payload            string               `toml:"payload"`
-	MultipartPayload   []multipartFormField `toml:"multipartFormField"`
-	ResponseStatusCode int                  `toml:"responseStatusCode"`
-	Headers            http.Header          `toml:"headers"`
-}
-
-type multipartFormField struct {
-	FieldName   string `xml:"fieldName" toml:"fieldName"`
-	FieldValue  string `xml:"fieldValue" toml:"fieldValue"`
-	FileName    string `xml:"fileName" toml:"fileName"`
-	FileContent []byte `xml:"fileContent" toml:"fileContent"`
-}
-
->>>>>>> c7ae4cb8
 //This struct defines the base performance statistics
 type BasePerfStats struct {
 	GenerationDate           string           `json:"GenerationDate"`
