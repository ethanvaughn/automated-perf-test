package testStrategies

import (
	"bytes"
	"encoding/json"
	"encoding/xml"
	"fmt"
	"github.com/BurntSushi/toml"
	log "github.com/Sirupsen/logrus"
	"github.com/jmespath/go-jmespath"
	"github.com/xtracdev/automated-perf-test/perfTestUtils"
	"io"
	"io/ioutil"
	"math/rand"
	"mime/multipart"
	"net/http"
	"os"
	"regexp"
	"strconv"
	"strings"
	"sync"
	"time"
)

const (
	SERVICE_BASED_TESTING = "ServiceBased"
	SUITE_BASED_TESTING   = "SuiteBased"
)

type GlobalsMaps struct {
	sync.RWMutex
	m map[string]map[string]interface{}
}

var GlobalsLockCounter = GlobalsMaps{m: make(map[string]map[string]interface{})}

type Header struct {
	Value string `xml:",chardata"`
	Key   string `xml:"key,attr"`
}
type ResponseValue struct {
	Value         string `xml:",chardata" toml:"value"`
	ExtractionKey string `xml:"extractionKey,attr" toml:"extractionKey"`
}

//This struct defines the base performance statistics
type XmlTestDefinition struct {
	XMLName             xml.Name             `xml:"testDefinition"`
	TestName            string               `xml:"testName" toml:"testName"`
	OverrideHost        string               `xml:"overrideHost" toml:"overrideHost"`
	OverridePort        string               `xml:"overridePort" toml:"overridePort"`
	HttpMethod          string               `xml:"httpMethod"`
	BaseUri             string               `xml:"baseUri"`
	Multipart           bool                 `xml:"multipart"`
	Payload             string               `xml:"payload"`
	MultipartPayload    []multipartFormField `xml:"multipartPayload>multipartFormField"`
	ResponseStatusCode  int                  `xml:"responseStatusCode"`
	ResponseContentType string               `xml:"responseContentType"`
	Headers             []Header             `xml:"headers>header"`
	ResponseValues      []ResponseValue      `xml:"responseProperties>value"`
}

//TomlTestDefinition defines the test in TOML language
type TestDefinition struct {
	TestName            string               `toml:"testName"`
	OverrideHost        string               `toml:"overrideHost"`
	OverridePort        string               `toml:"overridePort"`
	HttpMethod          string               `toml:"httpMethod"`
	BaseUri             string               `toml:"baseUri"`
	Multipart           bool                 `toml:"multipart"`
	Payload             string               `toml:"payload"`
	MultipartPayload    []multipartFormField `toml:"multipartFormField"`
	ResponseStatusCode  int                  `toml:"responseStatusCode"`
	ResponseContentType string               `toml:"responseContentType"`
	Headers             http.Header          `toml:"headers"`
	ResponseValues      []ResponseValue      `toml:"responseProperties"`
	// Attributes defined in the testSuite:
	PreThinkTime  int64
	PostThinkTime int64
	ExecPercent   int
}

//The following structs define a load test scenario
type TestCase struct {
	Name          string `xml:",chardata"`
	PreThinkTime  int64  `xml:"preThinkTime,attr"`
	PostThinkTime int64  `xml:"postThinkTime,attr"`
	ExecPercent   int    `xml:"execPercent,attr"`
}
type TestSuiteDefinition struct {
	XMLName      xml.Name   `xml:"testSuite"`
	Name         string     `xml:"name" toml:"name"`
	TestStrategy string     `xml:"testStrategy" toml:"testStrategy"`
	TestCases    []TestCase `xml:"testCases>testCase" toml:"testCases"`
}

//This struct defines a load test scenario
type TestSuite struct {
	XMLName      xml.Name
	Name         string
	TestStrategy string
	TestCases    []*TestDefinition
}

type multipartFormField struct {
	FieldName   string `xml:"fieldName" toml:"fieldName"`
	FieldValue  string `xml:"fieldValue" toml:"fieldValue"`
	FileName    string `xml:"fileName" toml:"fileName"`
	FileContent []byte `xml:"fileContent" toml:"fileContent"`
}

func (ts *TestSuite) BuildTestSuite(configurationSettings *perfTestUtils.Config) {
	log.Info("Building Test Suite ....")
	// Default to ServiceBased testing:
	ts.TestStrategy = SERVICE_BASED_TESTING

	if configurationSettings.TestSuite == "" {
		ts.Name = "DefaultSuite"

		//If no test suite has been defined, treat and all test case files as the suite
		d, err := os.Open(configurationSettings.TestCaseDir)
		if err != nil {
			log.Error("Failed to open test definitions directory. Error:", err)
			os.Exit(1)
		}
		defer d.Close()

		fi, err := d.Readdir(-1)
		if err != nil {
			log.Error("Failed to read files in test definitions directory. Error:", err)
			os.Exit(1)
		}
		if len(fi) == 0 {
			log.Error("No test case files found in specified directory ", configurationSettings.TestCaseDir)
			os.Exit(1)
		}

		for _, fi := range fi {
			bs, err := ioutil.ReadFile(configurationSettings.TestCaseDir + "/" + fi.Name())
			if err != nil {
				log.Error("Failed to read test file. Filename: ", fi.Name(), err)
				continue
			}

			testDefinition, err := loadTestDefinition(bs, configurationSettings)
			if err != nil {
				log.Error("Failed to load test definition. Error:", err)
				os.Exit(1)
			}
			ts.TestCases = append(ts.TestCases, testDefinition)
		}
	} else {
		// Flag as SuiteBased testing:
		ts.TestStrategy = SUITE_BASED_TESTING

		//If a test suite has been defined, load in all tests associated with the test suite.
		bs, err := ioutil.ReadFile(configurationSettings.TestSuiteDir + "/" + configurationSettings.TestSuite)
		if err != nil {
			log.Error("Failed to read test suite definition file. Filename: ", configurationSettings.TestSuiteDir+"/"+configurationSettings.TestSuite, " ", err)
			os.Exit(1)
		}

		testSuiteDefinition, err := loadTestSuiteDefinition(bs, configurationSettings)
		if err != nil {
			log.Errorf("Failed to load the test suite: %v", err)
			os.Exit(1)
		}

		// Add testSuite-level attributes to ts.
		ts.Name = testSuiteDefinition.Name
		ts.TestStrategy = testSuiteDefinition.TestStrategy

		// Populate ts.testCases array with test definitions.
		for _, testCase := range testSuiteDefinition.TestCases {
			bs, err := ioutil.ReadFile(configurationSettings.TestCaseDir + "/" + testCase.Name)
			if err != nil {
				log.Error("Failed to read test file. Filename: ", testCase.Name, err)
				continue
			}

			testDefinition, err := loadTestDefinition(bs, configurationSettings)
			if err != nil {
				log.Error("Failed to load test definition. Error:", err)
			}

			// Add the testCase attributes from the testSuiteDefinition (thinktime, etc).
			testDefinition.PreThinkTime = testCase.PreThinkTime
			testDefinition.PostThinkTime = testCase.PostThinkTime
			testDefinition.ExecPercent = testCase.ExecPercent

			// Append the testDefinition to the testSuite
			ts.TestCases = append(ts.TestCases, testDefinition)
		}

	}
}

//----- BuildAndSendRequest ---------------------------------------------------
// Returns response time of the call, or 0 if failure.
// Note: Response time does not include random delay or think time.
func (testDefinition *TestDefinition) BuildAndSendRequest(
		delay int,
		targetHost string,
		targetPort string,
		uniqueTestRunId string,
		globalsMap GlobalsMaps,
) int64 {
	log.Debugf("BEGIN \"%s\" testDefinition\n-----\n%+v\n-----\nEND \"%s\" testDefinition\n",
		testDefinition.TestName,
		testDefinition,
		testDefinition.TestName,
	)

	randomDelay := rand.Intn(delay)
	time.Sleep(time.Duration(randomDelay) * time.Millisecond)

	//Execute the PreThinkTime, if any.
	if testDefinition.PreThinkTime > 0 {
		tt := float64(testDefinition.PreThinkTime) / 1000
		log.Infof("Think time: [%.2f] seconds.", tt)
	}
	time.Sleep(time.Duration(testDefinition.PreThinkTime) * time.Millisecond)

	var req *http.Request
	reqbody := "N/A" //for debug

	//Retrieve requestBaseURI and perform any necessary substitution
	requestBaseURI := substituteRequestValues(&testDefinition.BaseUri, uniqueTestRunId, globalsMap)

	if !testDefinition.Multipart {
		log.Debug("Building non-Multipart request.")
		if testDefinition.Payload != "" {
			//Retrieve Payload and perform any necessary substitution
			payload := testDefinition.Payload
			newPayload := substituteRequestValues(&payload, uniqueTestRunId, globalsMap)

			req, _ = http.NewRequest(testDefinition.HttpMethod, "http://"+targetHost+":"+targetPort+requestBaseURI, strings.NewReader(newPayload))
		} else {
			req, _ = http.NewRequest(testDefinition.HttpMethod, "http://"+targetHost+":"+targetPort+requestBaseURI, nil)
		}
	} else {
		log.Debug("Building Multipart request.")
		if testDefinition.HttpMethod != "POST" {
			log.Error("Multipart request must be 'POST' method.")
		} else {
			body := new(bytes.Buffer)
			writer := multipart.NewWriter(body)
			for _, field := range testDefinition.MultipartPayload {
				if field.FileName == "" {
					writer.WriteField(field.FieldName, substituteRequestValues(&field.FieldValue, uniqueTestRunId, globalsMap))
				} else {
					part, _ := writer.CreateFormFile(field.FieldName, field.FileName)
					io.Copy(part, bytes.NewReader(field.FileContent))
				}
			}
			writer.Close()
			req, _ = http.NewRequest(testDefinition.HttpMethod, "http://"+targetHost+":"+targetPort+requestBaseURI, body)
			req.Header.Set("Content-Type", writer.FormDataContentType())

			// For debug output
			reqbody = body.String()
		}
	}

	//add headers and perform and necessary substitution
	for k, v := range testDefinition.Headers {
		for _, hv := range v {
			req.Header.Add(k, substituteRequestValues(&hv, uniqueTestRunId, globalsMap))
		}
	}

	log.Debugf(
		"BEGIN \"%s\" Request:\n-----\nHEADER:%+v\nURL:%s\nBODY:%s\n-----\nEND [%s] Request",
		testDefinition.TestName,
		req.Header,
		req.URL,
		reqbody,
		testDefinition.TestName,
	)

<<<<<<< HEAD
	startTime := time.Now().UnixNano()
	if resp, err := (&http.Client{}).Do(req); err != nil {
		log.Errorf("Connection failed for request [Name:%s]: %+v", testDefinition.TestName, err)
		return 0
	} else {

		// Mark response time, and gather the response.
		endTime := time.Now().UnixNano()
		timeTaken := endTime - startTime
=======

	var resp *http.Response
	var err error
	startTime := time.Now()
	if resp, err = (&http.Client{}).Do(req); err != nil {
		log.Errorf("Connection failed for request [Name:%s]: %+v", testDefinition.TestName, err)
		return 0
	}
	// Mark response time.
	timeTaken := time.Since(startTime)
	// Gather the response.
	body, _ := ioutil.ReadAll(resp.Body)
	defer resp.Body.Close()
>>>>>>> 2b46d8e3

	log.Debugf(
		"BEGIN \"%s\" Response:\n-----\nSTATUSCODE:%d\nHEADER:%+v\nBODY:%s\n-----\nEND [%s] Response",
		testDefinition.TestName,
		resp.StatusCode,
		resp.Header,
		string(body),
		testDefinition.TestName,
	)

	//Validate service response
	responseCodeOk := perfTestUtils.ValidateResponseStatusCode(resp.StatusCode, testDefinition.ResponseStatusCode, testDefinition.TestName)
	responseTimeOK := perfTestUtils.ValidateServiceResponseTime(timeTaken.Nanoseconds(), testDefinition.TestName)

<<<<<<< HEAD
		//Validate service response
		responseCodeOk := perfTestUtils.ValidateResponseStatusCode(resp.StatusCode, testDefinition.ResponseStatusCode, testDefinition.TestName)
		responseTimeOK := perfTestUtils.ValidateServiceResponseTime(timeTaken, testDefinition.TestName)

		if !responseCodeOk || !responseTimeOK {
			return 0
		}
		if testDefinition.ResponseValues != nil && len(testDefinition.ResponseValues) > 0 {
			contentType := detectContentType(resp.Header, body, testDefinition.ResponseContentType)
			extractResponseValues(testDefinition.TestName, body, testDefinition.ResponseValues, uniqueTestRunId, globalsMap, contentType)
		}
		//Execute the PostThinkTime, if any.
		if testDefinition.PostThinkTime > 0 {
			tt := float64(testDefinition.PostThinkTime) / 1000
			log.Infof("Think time: [%.2f] seconds.", tt)
			time.Sleep(time.Duration(testDefinition.PostThinkTime) * time.Millisecond)
		}

		return timeTaken
		//} else {
		//	return 0
		//}
=======
	if !responseCodeOk || !responseTimeOK {
		return 0
	}

	contentType := detectContentType(resp.Header, body, testDefinition.ResponseContentType)
	extractResponseValues(testDefinition.TestName, body, testDefinition.ResponseValues, uniqueTestRunId, globalsMap, contentType)

	//Execute the PostThinkTime, if any.
	if testDefinition.PostThinkTime > 0 {
		tt := float64(testDefinition.PostThinkTime) / 1000
		log.Infof("Think time: [%.2f] seconds.", tt)
>>>>>>> 2b46d8e3
	}
	time.Sleep(time.Duration(testDefinition.PostThinkTime) * time.Millisecond)

	return timeTaken.Nanoseconds()
}

func detectContentType(respHeaders http.Header, respBody []byte, respContentType string) string {
	if respHeaders.Get("Content-Type") != "" {
		return respHeaders.Get("Content-Type")
	} else if respContentType != "" {
		return respContentType
	} else {
		return http.DetectContentType(respBody)
	}
}

func determineHostandPortforRequest(testDefinition *TestDefinition, configurationSettings *perfTestUtils.Config) (string, string) {

	var targetHost = configurationSettings.TargetHost
	var targetPort = configurationSettings.TargetPort

	if testDefinition.OverrideHost != "" {
		targetHost = testDefinition.OverrideHost
	}
	if testDefinition.OverridePort != "" {
		targetPort = testDefinition.OverridePort
	}
	return targetHost, targetPort
}

func substituteRequestValues(requestBody *string, uniqueTestRunId string, globalsMap GlobalsMaps) string {
	requestPayloadCopy := *requestBody

	//Get Global Properties for this test run
	globalsMap.RLock()
	testRunGlobals := globalsMap.m[uniqueTestRunId]
	globalsMap.RUnlock()

	if testRunGlobals != nil {
		r := regexp.MustCompile("{{(.[^ ]+)?}}")
		res := r.FindAllString(*requestBody, -1)

		if len(res) > 0 {
			for _, propertyPlaceHolder := range res {
				//remove placeholder syntax
				cleanedPropertyName := strings.TrimPrefix(propertyPlaceHolder, "{{")
				cleanedPropertyName = strings.TrimSuffix(cleanedPropertyName, "}}")

				propertyPlaceHolderName := cleanedPropertyName
				propertyPlaceHolderIndex := 0

				if strings.Contains(cleanedPropertyName, "[") && strings.Contains(cleanedPropertyName, "]") {
					propertyPlaceHolderName, propertyPlaceHolderIndex = getArrayNameAndIndex(cleanedPropertyName)
				}

				placeHolderValue := testRunGlobals[propertyPlaceHolderName]

				valueAsString := convertStoredValuetoRequestFormat(placeHolderValue, propertyPlaceHolderIndex)

				if valueAsString != "" {
					requestPayloadCopy = strings.Replace(requestPayloadCopy, propertyPlaceHolder, valueAsString, 1)
				}
			}

		}
	}
	return requestPayloadCopy
}
func convertStoredValuetoRequestFormat(storedValue interface{}, requiredIndex int) string {
	requestFormattedValue := ""
	switch objectType := storedValue.(type) {

	case map[string]interface{}:
		jsonValue, _ := json.Marshal(objectType)
		requestFormattedValue = string(jsonValue)
	case []interface{}:
		value := objectType[requiredIndex]
		requestFormattedValue = convertStoredValuetoRequestFormat(value, 0)
	case string:
		requestFormattedValue = string(objectType)
	default:
		requestFormattedValue = fmt.Sprintf("%v", objectType)
	}
	return requestFormattedValue
}

func extractResponseValues(testCaseName string, body []byte, responseValues []ResponseValue, uniqueTestRunId string, globalsMap GlobalsMaps, contentType string) {
	if strings.Contains(contentType, "json") {
		extractJSONResponseValues(testCaseName, body, responseValues, uniqueTestRunId, globalsMap)
	} else if strings.Contains(contentType, "xml") {
		extractXMLResponseValues(testCaseName, body, responseValues, uniqueTestRunId, globalsMap)
	} else {
		log.Warn("Unsupported resposne content type of:", contentType)
	}
}

func extractJSONResponseValues(testCaseName string, body []byte, responseValues []ResponseValue, uniqueTestRunId string, globalsMap GlobalsMaps) {
	//Get Global Properties for this test run
	globalsMap.RLock()
	testRunGlobals := globalsMap.m[uniqueTestRunId]
	globalsMap.RUnlock()

	if testRunGlobals == nil {
		testRunGlobals = make(map[string]interface{})
		globalsMap.Lock()
		globalsMap.m[uniqueTestRunId] = testRunGlobals
		globalsMap.Unlock()
	}

	for _, propPath := range responseValues {

		var data interface{}
		json.Unmarshal(body, &data)

		result, _ := jmespath.Search(propPath.Value, data) //Todo handle error

		if testRunGlobals[testCaseName+"."+propPath.ExtractionKey] == nil {
			testRunGlobals[testCaseName+"."+propPath.ExtractionKey] = result
		}
	}
}

func getArrayNameAndIndex(propPathPart string) (string, int) {

	propPathPart = strings.Replace(propPathPart, "[", "::", 1)
	propPathPart = strings.Replace(propPathPart, "]", "", 1)
	propertyNameParts := strings.Split(propPathPart, "::")

	index, _ := strconv.Atoi(propertyNameParts[1]) //todo, handle error

	return propertyNameParts[0], index
}

func extractXMLResponseValues(testCaseName string, body []byte, responseValues []ResponseValue, uniqueTestRunId string, globalsMap GlobalsMaps) {
	//Get Global Properties for this test run
	globalsMap.RLock()
	testRunGlobals := globalsMap.m[uniqueTestRunId]
	globalsMap.RUnlock()

	if testRunGlobals == nil {
		testRunGlobals = make(map[string]interface{})
		globalsMap.Lock()
		globalsMap.m[uniqueTestRunId] = testRunGlobals
		globalsMap.Unlock()
	}

	for _, responseValue := range responseValues {
		extractionKey := responseValue.ExtractionKey
		if extractionKey == "" {
			extractionKey = responseValue.Value
		}

		if testRunGlobals[testCaseName+"."+responseValue.Value] == "" {
			r := regexp.MustCompile("<(.+)?:" + responseValue.Value + ">(.+)?</(.+)?:" + responseValue.Value + ">")
			res := r.FindStringSubmatch(string(body))
			testRunGlobals[testCaseName+"."+responseValue.ExtractionKey] = res[2]
		}
	}
}

func loadTestDefinition(bs []byte, configurationSettings *perfTestUtils.Config) (*TestDefinition, error) {
	testDefinition := &TestDefinition{}
	switch configurationSettings.TestFileFormat {
	case "toml":
		err := toml.Unmarshal(bs, testDefinition)
		if err != nil {
			log.Errorf("Error occurred loading TOML testCase definition file: %v\n", err)
			return nil, err
		}
	default:
		td := &XmlTestDefinition{}
		err := xml.Unmarshal(bs, &td)
		if err != nil {
			log.Errorf("Error occurred loading XML testCase definition file: %v\n", err)
			return nil, err
		}
		testDefinition = &TestDefinition{
			TestName:            td.TestName,
			OverrideHost:        td.OverrideHost,
			OverridePort:        td.OverridePort,
			HttpMethod:          td.HttpMethod,
			BaseUri:             td.BaseUri,
			Multipart:           td.Multipart,
			Payload:             td.Payload,
			MultipartPayload:    td.MultipartPayload,
			ResponseStatusCode:  td.ResponseStatusCode,
			ResponseContentType: td.ResponseContentType,
			Headers:             tomlHeaders(td.Headers),
			ResponseValues:      td.ResponseValues,
		}
	}
	return testDefinition, nil
}

func tomlHeaders(headers []Header) http.Header {
	h := make(http.Header)
	for _, v := range headers {
		h.Add(v.Key, v.Value)
	}
	return h
}

func loadTestSuiteDefinition(bs []byte, configurationSettings *perfTestUtils.Config) (*TestSuiteDefinition, error) {
	ts := &TestSuiteDefinition{}
	switch configurationSettings.TestFileFormat {
	case "toml":
		err := toml.Unmarshal(bs, ts)
		if err != nil {
			log.Errorf("Error occurred loading TOML testSuite definition file: %v\n", err)
			return nil, err
		}
	default:
		err := xml.Unmarshal(bs, ts)
		if err != nil {
			log.Errorf("Error occurred loading XML testSuite definition file: %v\n", err)
			return nil, err
		}
	}
	return ts, nil
}<|MERGE_RESOLUTION|>--- conflicted
+++ resolved
@@ -278,18 +278,6 @@
 		testDefinition.TestName,
 	)
 
-<<<<<<< HEAD
-	startTime := time.Now().UnixNano()
-	if resp, err := (&http.Client{}).Do(req); err != nil {
-		log.Errorf("Connection failed for request [Name:%s]: %+v", testDefinition.TestName, err)
-		return 0
-	} else {
-
-		// Mark response time, and gather the response.
-		endTime := time.Now().UnixNano()
-		timeTaken := endTime - startTime
-=======
-
 	var resp *http.Response
 	var err error
 	startTime := time.Now()
@@ -302,7 +290,6 @@
 	// Gather the response.
 	body, _ := ioutil.ReadAll(resp.Body)
 	defer resp.Body.Close()
->>>>>>> 2b46d8e3
 
 	log.Debugf(
 		"BEGIN \"%s\" Response:\n-----\nSTATUSCODE:%d\nHEADER:%+v\nBODY:%s\n-----\nEND [%s] Response",
@@ -317,42 +304,19 @@
 	responseCodeOk := perfTestUtils.ValidateResponseStatusCode(resp.StatusCode, testDefinition.ResponseStatusCode, testDefinition.TestName)
 	responseTimeOK := perfTestUtils.ValidateServiceResponseTime(timeTaken.Nanoseconds(), testDefinition.TestName)
 
-<<<<<<< HEAD
-		//Validate service response
-		responseCodeOk := perfTestUtils.ValidateResponseStatusCode(resp.StatusCode, testDefinition.ResponseStatusCode, testDefinition.TestName)
-		responseTimeOK := perfTestUtils.ValidateServiceResponseTime(timeTaken, testDefinition.TestName)
-
-		if !responseCodeOk || !responseTimeOK {
-			return 0
-		}
-		if testDefinition.ResponseValues != nil && len(testDefinition.ResponseValues) > 0 {
-			contentType := detectContentType(resp.Header, body, testDefinition.ResponseContentType)
-			extractResponseValues(testDefinition.TestName, body, testDefinition.ResponseValues, uniqueTestRunId, globalsMap, contentType)
-		}
-		//Execute the PostThinkTime, if any.
-		if testDefinition.PostThinkTime > 0 {
-			tt := float64(testDefinition.PostThinkTime) / 1000
-			log.Infof("Think time: [%.2f] seconds.", tt)
-			time.Sleep(time.Duration(testDefinition.PostThinkTime) * time.Millisecond)
-		}
-
-		return timeTaken
-		//} else {
-		//	return 0
-		//}
-=======
 	if !responseCodeOk || !responseTimeOK {
 		return 0
 	}
 
-	contentType := detectContentType(resp.Header, body, testDefinition.ResponseContentType)
-	extractResponseValues(testDefinition.TestName, body, testDefinition.ResponseValues, uniqueTestRunId, globalsMap, contentType)
+	if testDefinition.ResponseValues != nil && len(testDefinition.ResponseValues) > 0 {
+		contentType := detectContentType(resp.Header, body, testDefinition.ResponseContentType)
+		extractResponseValues(testDefinition.TestName, body, testDefinition.ResponseValues, uniqueTestRunId, globalsMap, contentType)
+	}
 
 	//Execute the PostThinkTime, if any.
 	if testDefinition.PostThinkTime > 0 {
 		tt := float64(testDefinition.PostThinkTime) / 1000
 		log.Infof("Think time: [%.2f] seconds.", tt)
->>>>>>> 2b46d8e3
 	}
 	time.Sleep(time.Duration(testDefinition.PostThinkTime) * time.Millisecond)
 
