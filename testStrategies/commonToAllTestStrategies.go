--- conflicted
+++ resolved
@@ -407,12 +407,8 @@
 	propPathPart = strings.Replace(propPathPart, "]", "", 1)
 	propertyNameParts := strings.Split(propPathPart, "::")
 
-<<<<<<< HEAD
 	// Get index or set to 0 if not a valid number.
 	index, _ := strconv.Atoi(propertyNameParts[1])
-=======
-	index, _ := strconv.Atoi(propertyNameParts[1]) //todo, handle error: on error set index to 0
->>>>>>> c7b14418
 
 	// A value of '?' rather than a number in the index notation indicates
 	// the user would like a random record returned from the data set.
@@ -421,16 +417,13 @@
 		randIdx := rand.New(rand.NewSource(time.Now().UnixNano()))
 		// Get the length of the property array to serve as boundary for rand.
 		len := len(testRunGlobals[propertyNameParts[0]].([]interface{}))
-<<<<<<< HEAD
-		// Check to ensure the array is not empty. We are not able to continue
+    // Check to ensure the array is not empty. We are not able to continue
 		// in this case. The user must fix the data issue before proceeding.
 		if len == 0 {
 			log.Errorf("FATAL: Unable to substitute property [%s]: Result array of size 0. Check data criteria for service call.", propertyNameParts[0])
 			os.Exit(1)
 		}
-=======
->>>>>>> c7b14418
-		// Set the index to a random value.
+    // Set the index to a random value.
 		index = randIdx.Intn(len)
 	}
 
