--- conflicted
+++ resolved
@@ -1,33 +1,22 @@
 package main
 
 import (
-	"bytes"
 	"encoding/json"
 	"encoding/xml"
 	"flag"
 	"fmt"
-<<<<<<< HEAD
-	//log "github.com/Sirupsen/logrus"
-	"github.com/xtracdev/automated-perf-test/UI"
-=======
 	log "github.com/Sirupsen/logrus"
->>>>>>> 26ffc6cd
 	"github.com/xtracdev/automated-perf-test/perfTestUtils"
-	"io"
+	"github.com/xtracdev/automated-perf-test/testStrategies"
 	"io/ioutil"
-	"mime/multipart"
 	"net/http"
 	"os"
-	"regexp"
 	"strconv"
-	"strings"
-	"sync"
 	"time"
 )
 
 var configurationSettings *perfTestUtils.Config
 var checkTestReadyness bool
-var globals map[string]string
 
 const (
 	TRAINING_MODE = 1
@@ -48,19 +37,15 @@
 	flag.BoolVar(&reBaseMemory, "reBaseMemory", false, "Generate new base peak memory for this server")
 	flag.BoolVar(&reBaseAll, "reBaseAll", false, "Generate new base for memory and service resposne times for this server")
 	flag.BoolVar(&checkTestReadyness, "checkTestReadyness", false, "Simple check to see if system requires training.")
-<<<<<<< HEAD
-	flag.Parse()
-=======
 	flag.StringVar(&configFilePath, "configFilePath", "", "The location of the configuration file.")
 	flag.CommandLine.Parse(args)
->>>>>>> 26ffc6cd
 
 	//Read and paser config file if present.
 	configurationSettings = new(perfTestUtils.Config)
 	if configFilePath != "" {
 		cf, err := fs.Open(configFilePath)
 		if err != nil {
-			fmt.Println("No config file found at path: ", configFilePath)
+			log.Fatal("No config file found at path: ", configFilePath)
 			exit(1)
 		}
 		if cf != nil {
@@ -68,7 +53,6 @@
 		}
 		fileContent, fileErr := ioutil.ReadAll(cf)
 		if fileErr != nil {
-			//log.Info("No config file found. ")
 			fmt.Println("No readable config file found at path: ", configFilePath)
 			exit(1)
 		} else {
@@ -96,13 +80,11 @@
 	configurationSettings.ReBaseMemory = reBaseMemory
 	configurationSettings.ReBaseAll = reBaseAll
 
-	//Initilize globals map
-	globals = make(map[string]string)
-
 }
 
 //Main Test Method
 func main() {
+	fmt.Println(log.GetLevel())
 	log.Debugf("[START]")
 	initConfig(os.Args[1:], osFileSystem, os.Exit)
 
@@ -291,11 +273,8 @@
 //1 Start a go routine to preiodically grab the memory foot print and set the peak memory value
 //2 Run all test using mock servers and gather performance stats
 func runTests(perfStatsForTest *perfTestUtils.PerfStats, mode int) {
-
+	//Initilize Memory analysis
 	var peakMemoryAllocation = new(uint64)
-	//var lastServiceName = "StartUp"
-	//var currentServiceName = "StartUp"
-
 	memoryAudit := make([]uint64, 0)
 	testPartitions := make([]perfTestUtils.TestPartition, 0)
 	counter := 0
@@ -342,230 +321,61 @@
 		}
 	}()
 
-	//Read test case files from test definition directory
-	d, err := os.Open(configurationSettings.TestDefinitionsDir)
-	if err != nil {
-		//log.Error("Failed to open test definitions directory. Error:", err)
-		fmt.Println("Failed to open test definitions directory. Error:", err)
-		os.Exit(1)
-	}
-	defer d.Close()
-
-	testSuite := new(perfTestUtils.TestSuite)
-	if configurationSettings.TestSuite == "" {
-		//If no test suite has been defined, treat and test case files as the suite
-		fi, err := d.Readdir(-1)
-		if err != nil {
-			//log.Error("Failed to read files in test definitions directory. Error:", err)
-			fmt.Println("Failed to read files in test definitions directory. Error:", err)
-			os.Exit(1)
-		}
-		if len(fi) == 0 {
-			//log.Error("No test case files found in specified directory ", configurationSettings.TestDefinitionsDir)
-			fmt.Println("No test case files found in specified directory ", configurationSettings.TestDefinitionsDir)
-			os.Exit(1)
-		}
-		testSuite.Name = "Default"
-		for _, fi := range fi {
-			bs, err := ioutil.ReadFile(configurationSettings.TestDefinitionsDir + "/" + fi.Name())
-			if err != nil {
-				//log.Error("Failed to read test file. Filename: ", fi.Name(), err)
-				fmt.Println("Failed to read test file. Filename: ", fi.Name(), err)
-				continue
-			}
-
-			testDefinition := new(perfTestUtils.TestDefinition)
-			xml.Unmarshal(bs, &testDefinition)
-			testSuite.TestCases = append(testSuite.TestCases, testDefinition)
-		}
-	} else {
-		//If a test suite has been defined, load in all tests associated with the test suite.
-		bs, err := ioutil.ReadFile(configurationSettings.TestDefinitionsDir + "/" + configurationSettings.TestSuite)
-		if err != nil {
-			//log.Error("Failed to read test file. Filename: ", fi.Name(), err)
-			fmt.Println("Failed to read test file. Filename: ", configurationSettings.TestSuite, err)
-		}
-		xml.Unmarshal(bs, &testSuite)
-	}
-
-	//Determine load per concurrent user
-	loadPerUser := int(configurationSettings.NumIterations / configurationSettings.ConcurrentUsers)
-	remainder := configurationSettings.NumIterations % configurationSettings.ConcurrentUsers
-
 	//Add a 1 second delay before running test case to allow the graph get some initial memory data before test cases are executed.
 	time.Sleep(time.Second * 1)
 
-	for index, testDefinition := range testSuite.TestCases {
-
-		//log.Info("Running Test case [Name:", testDefinition.TestName, ", File name:", fi.Name(), "]")
-		fmt.Println("Running Test case ", index, " [Name:", testDefinition.TestName, ", File name:", fi.Name(), "]")
-		testPartitions = append(testPartitions, perfTestUtils.TestPartition{Count: counter, TestName: testDefinition.TestName})
-		averageResponseTime := executeServiceTest(testDefinition, loadPerUser, remainder)
-		if averageResponseTime > 0 {
-			perfStatsForTest.ServiceResponseTimes[testDefinition.TestName] = averageResponseTime
-		} else {
-			if mode == TRAINING_MODE {
-				//Fail fast on training mode if any requests fail. If training fails we cannot guarantee the results.
-				fmt.Println("Training mode failed due to invalid response on service [Name:", testDefinition.TestName, ", File name:", fi.Name(), "]")
-				os.Exit(1)
-			}
-		}
-	}
-
+	//Generate a test suite based on configuration settings
+	testSuite := new(testStrategies.TestSuite)
+	testSuite.BuildTestSuite(configurationSettings)
+
+	//Check the test strategy
+	if testSuite.TestStrategy == testStrategies.SERVICE_BASED_TESTING {
+
+		fmt.Println("Running Service Based Testing Strategy")
+
+		//Determine load per concurrent user
+		loadPerUser := int(configurationSettings.NumIterations / configurationSettings.ConcurrentUsers)
+		remainder := configurationSettings.NumIterations % configurationSettings.ConcurrentUsers
+
+		for index, testDefinition := range testSuite.TestCases {
+			fmt.Println("Running Test case ", index, " [Name:", testDefinition.TestName, "]")
+			testPartitions = append(testPartitions, perfTestUtils.TestPartition{Count: counter, TestName: testDefinition.TestName})
+			averageResponseTime := testStrategies.ExecuteServiceTest(testDefinition, loadPerUser, remainder, configurationSettings)
+			if averageResponseTime > 0 {
+				perfStatsForTest.ServiceResponseTimes[testDefinition.TestName] = averageResponseTime
+			} else {
+				if mode == TRAINING_MODE {
+					//Fail fast on training mode if any requests fail. If training fails we cannot guarantee the results.
+					fmt.Println("Training mode failed due to invalid response on service [Name:", testDefinition.TestName, "]")
+					os.Exit(1)
+				}
+			}
+		}
+	} else if testSuite.TestStrategy == testStrategies.SUITE_BASED_TESTING {
+
+		fmt.Println("Running Suite Based Testing Strategy")
+		allServicesResponseTimesMap := testStrategies.ExecuteTestSuiteWrapper(testSuite, configurationSettings)
+
+		for serviceName, serviceResponseTimes := range allServicesResponseTimesMap {
+			if len(serviceResponseTimes) == (configurationSettings.NumIterations * configurationSettings.ConcurrentUsers) {
+				averageResponseTime := perfTestUtils.CalcAverageResponseTime(serviceResponseTimes, configurationSettings.NumIterations)
+				if averageResponseTime > 0 {
+					perfStatsForTest.ServiceResponseTimes[serviceName] = averageResponseTime
+				} else {
+					if mode == TRAINING_MODE {
+						//Fail fast on training mode if any requests fail. If training fails we cannot guarantee the results.
+						fmt.Println("Training mode failed due to invalid response on service [Name:", serviceName, "]")
+						os.Exit(1)
+					}
+				}
+			}
+		}
+	}
 	time.Sleep(time.Second * 1)
 	perfStatsForTest.PeakMemory = *peakMemoryAllocation
 	perfStatsForTest.MemoryAudit = memoryAudit
 	perfStatsForTest.TestPartitions = testPartitions
-}
-
-//Single execution function for all service test.
-//Runs multiple invocations of the test based on num iterations parameter
-func executeServiceTest(testDefinition *perfTestUtils.TestDefinition, loadPerUser int, remainder int) int64 {
-
-	averageResponseTime := int64(0)
-
-	//responseTimes := make(perfTestUtils.RspTimes, configurationSettings.NumIterations)
-	responseTimes := make([]int64, 0)
-
-	subsetOfResponseTimesChan := make(chan perfTestUtils.RspTimes, 1)
-
-	//Execute the test in a loop
-
-	var wg sync.WaitGroup
-	wg.Add(configurationSettings.ConcurrentUsers)
-	for i := 0; i < configurationSettings.ConcurrentUsers; i++ {
-		go buildAndSendUserRequests(subsetOfResponseTimesChan, loadPerUser, testDefinition)
-		go aggregateResponseTimes(&responseTimes, subsetOfResponseTimesChan, &wg)
-	}
-	if remainder > 0 {
-		wg.Add(1)
-		go buildAndSendUserRequests(subsetOfResponseTimesChan, remainder, testDefinition)
-		go aggregateResponseTimes(&responseTimes, subsetOfResponseTimesChan, &wg)
-	}
-
-	wg.Wait()
-
-	if len(responseTimes) == configurationSettings.NumIterations {
-		averageResponseTime = perfTestUtils.CalcAverageResponseTime(responseTimes, configurationSettings.NumIterations)
-	}
-	return averageResponseTime
-}
-
-func buildAndSendUserRequests(subsetOfResponseTimesChan chan perfTestUtils.RspTimes, loadPerUser int, testDefinition *perfTestUtils.TestDefinition) {
-	responseTimes := make(perfTestUtils.RspTimes, loadPerUser)
-	loopExecutedToCompletion := true
-
-	for i := 0; i < loadPerUser; i++ {
-
-		var req *http.Request
-
-		if !testDefinition.Multipart {
-			if testDefinition.Payload != "" {
-				paylaod := testDefinition.Payload
-				newPayload := substituteRequestValues(&paylaod)
-				req, _ = http.NewRequest(testDefinition.HttpMethod, "http://"+configurationSettings.TargetHost+":"+configurationSettings.TargetPort+testDefinition.BaseUri, strings.NewReader(newPayload))
-			} else {
-				req, _ = http.NewRequest(testDefinition.HttpMethod, "http://"+configurationSettings.TargetHost+":"+configurationSettings.TargetPort+testDefinition.BaseUri, nil)
-			}
-		} else {
-			if testDefinition.HttpMethod != "POST" {
-				//log.Fatal("Multipart request has to be 'POST' method.")
-				fmt.Println("Multipart request has to be 'POST' method.")
-			} else {
-				body := new(bytes.Buffer)
-				writer := multipart.NewWriter(body)
-				for _, field := range testDefinition.MultipartPayload {
-					if field.FileName == "" {
-						writer.WriteField(field.FieldName, field.FieldValue)
-					} else {
-						part, _ := writer.CreateFormFile(field.FieldName, field.FileName)
-						io.Copy(part, bytes.NewReader(field.FileContent))
-					}
-				}
-				writer.Close()
-				req, _ = http.NewRequest(testDefinition.HttpMethod, "http://"+configurationSettings.TargetHost+":"+configurationSettings.TargetPort+testDefinition.BaseUri, body)
-				req.Header.Set("Content-Type", writer.FormDataContentType())
-			}
-		}
-
-		//add headers
-		for _, v := range testDefinition.Headers {
-			req.Header.Add(v.Key, v.Value)
-		}
-		startTime := time.Now()
-		if resp, err := (&http.Client{}).Do(req); err != nil {
-			//log.Error("Error by firing request: ", req, "Error:", err)
-			fmt.Println("Error by firing request: ", req, "Error:", err)
-			loopExecutedToCompletion = false
-			break
-		} else {
-
-			timeTaken := time.Since(startTime)
-
-			body, _ := ioutil.ReadAll(resp.Body)
-			defer resp.Body.Close()
-
-			//Validate service response
-			contentLengthOk := perfTestUtils.ValidateResponseBody(body, testDefinition.TestName)
-			responseCodeOk := perfTestUtils.ValidateResponseStatusCode(resp.StatusCode, testDefinition.ResponseStatusCode, testDefinition.TestName)
-			responseTimeOK := perfTestUtils.ValidateServiceResponseTime(timeTaken.Nanoseconds(), testDefinition.TestName)
-
-			if contentLengthOk && responseCodeOk && responseTimeOK {
-				responseTimes[i] = timeTaken.Nanoseconds()
-				extracResponseValues(testDefinition.TestName, body, testDefinition.ResponseProperties)
-			} else {
-				loopExecutedToCompletion = false
-				break
-			}
-		}
-	}
-
-	if loopExecutedToCompletion {
-		subsetOfResponseTimesChan <- responseTimes
-	} else {
-		subsetOfResponseTimesChan <- nil
-	}
-}
-
-func substituteRequestValues(requestBody *string) string {
-
-	requestPayloadCopy := *requestBody
-
-	r := regexp.MustCompile("{{(.+)?}}")
-	res := r.FindAllString(*requestBody, -1)
-
-	if len(res) > 0 {
-		for _, property := range res {
-			//remove placeholder syntax
-			cleanedPropertyName := strings.TrimPrefix(property, "{{")
-			cleanedPropertyName = strings.TrimSuffix(cleanedPropertyName, "}}")
-			//lookup value in the globals map
-			value := globals[cleanedPropertyName]
-			if value != "" {
-				requestPayloadCopy = strings.Replace(requestPayloadCopy, property, value, 1)
-			}
-		}
-
-	}
-	return requestPayloadCopy
-}
-
-func extracResponseValues(testCaseName string, body []byte, resposneProperties []string) {
-	for _, name := range resposneProperties {
-		if globals[testCaseName+"."+name] == "" {
-			r := regexp.MustCompile("<(.+)?:" + name + ">(.+)?</(.+)?:" + name + ">")
-			res := r.FindStringSubmatch(string(body))
-			globals[testCaseName+"."+name] = res[2]
-		}
-	}
-}
-
-func aggregateResponseTimes(responseTimes *[]int64, subsetOfResponseTimesChan chan perfTestUtils.RspTimes, wg *sync.WaitGroup) {
-	subsetOfResponseTimes := <-subsetOfResponseTimesChan
-	if subsetOfResponseTimes != nil {
-		*responseTimes = append(*responseTimes, subsetOfResponseTimes...)
-	}
-	wg.Done()
+
 }
 
 //This function runs the assertions to ensure memory and service have not deviated past the allowed variance
