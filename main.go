--- conflicted
+++ resolved
@@ -89,10 +89,8 @@
 
 //Main Test Method
 func main() {
-<<<<<<< HEAD
 	log.Debugf("[START]")
 	initConfig(os.Args[1:], osFileSystem, os.Exit)
-=======
 
 	if checkTestReadyness {
 		readyForTest, _ := isReadyForTest(configurationSettings.ExecutionHost)
@@ -105,7 +103,6 @@
 		}
 	}
 
->>>>>>> 0b60165d
 	//Validate config()
 	configurationSettings.PrintAndValidateConfig(os.Exit)
 
