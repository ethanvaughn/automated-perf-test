--- conflicted
+++ resolved
@@ -187,7 +187,6 @@
 func runInTrainingMode(host string, reBaseAll bool, testSuite *testStrategies.TestSuite) {
 	log.Info("Running performance test in Training mode for host ", host)
 
-<<<<<<< HEAD
 	// Start test timer.
 	scenarioTimeStart := time.Now()
 
@@ -198,10 +197,6 @@
 		ServiceTransCount:    make(map[string]*uint64),
 		ServiceTPS:           make(map[string]float64),
 	}
-=======
-	//Start Test Timer
-	executionStartTime := time.Now()
->>>>>>> 1b6c72f0
 
 	var basePerfstats *perfTestUtils.BasePerfStats
 	if reBaseAll {
@@ -219,19 +214,13 @@
 	}
 
 	//Run the test
-<<<<<<< HEAD
 	runTests(perfStatsForTest, TRAINING_MODE, testSuite, scenarioTimeStart)
 	scenarioTimeElapsed := time.Since(scenarioTimeStart)
-=======
-	runTests(perfStatsForTest, TRAINING_MODE, testSuite)
-	durExecRunTime := time.Since(executionStartTime)
->>>>>>> 1b6c72f0
 
 	//Generate base statistics output file for this training run.
 	perfTestUtils.GenerateEnvBasePerfOutputFile(perfStatsForTest, basePerfstats, configurationSettings, os.Exit, osFileSystem, testSuite.Name)
 
 	log.Info("Training mode completed successfully. ")
-<<<<<<< HEAD
 	log.Infof("Execution Run Time [%v]", scenarioTimeElapsed)
 }
 
@@ -261,39 +250,15 @@
 		ServiceTransCount:    make(map[string]*uint64),
 		ServiceTPS:           make(map[string]float64),
 	}
-=======
-	log.Info( "Execution Run Time [", perfTestUtils.GetExecutionTimeDisplay(durExecRunTime), "]" )
-}
-
-
-
-
-//----- runInTestingMode ------------------------------------------------------
-func runInTestingMode(
-		basePerfstats *perfTestUtils.BasePerfStats,
-		host string,
-		frg func(*perfTestUtils.BasePerfStats, *perfTestUtils.PerfStats, *perfTestUtils.Config, perfTestUtils.FileSystem, string),
-		testSuite *testStrategies.TestSuite,
-) {
-	log.Info("Running Performance test in Testing mode for host ", host)
->>>>>>> 1b6c72f0
 
 	// Run the test.
 	runTests(perfStatsForTest, TESTING_MODE, testSuite, scenarioTimeStart)
 
-<<<<<<< HEAD
 	// Stop the timer. See comment on scenarioTimeStart above.
 	scenarioTimeElapsed := time.Since(scenarioTimeStart)
 
 	// Save overall TPS.
 	perfStatsForTest.OverAllTPS = perfTestUtils.CalcTps(perfStatsForTest.OverAllTransCount, scenarioTimeElapsed)
-=======
-	//Start Test Timer
-	executionStartTime := time.Now()
-	//Run the test
-	runTests(perfStatsForTest, TESTING_MODE, testSuite)
-	durExecRunTime := time.Since(executionStartTime)
->>>>>>> 1b6c72f0
 
 	// Save per-service TPS.
 	for key, val := range perfStatsForTest.ServiceTransCount {
@@ -322,16 +287,9 @@
 		log.Info("Testing mode completed successfully")
 	}
 
-<<<<<<< HEAD
 	log.Infof("Scenario Time:   [%v]", scenarioTimeElapsed)
 	log.Infof("Overall Trans:   [%d]", perfStatsForTest.OverAllTransCount)
 	log.Infof("Overall TPS:     [%f]", perfStatsForTest.OverAllTPS)
-=======
-	totalOps := (configurationSettings.NumIterations * configurationSettings.ConcurrentUsers * len(testSuite.TestCases))
-	log.Infof( "Total Ops: [%d]", totalOps )
-	log.Infof( "Run Time:  [%s]", perfTestUtils.GetExecutionTimeDisplay(durExecRunTime) )
-	log.Infof( "TPS:       [%f]", perfStatsForTest.OverAllTPS)
->>>>>>> 1b6c72f0
 	log.Info("=====================================================")
 
 	if len(assertionFailures) > 0 {
@@ -339,20 +297,6 @@
 	}
 }
 
-<<<<<<< HEAD
-=======
-
-
-
-//----- runTests --------------------------------------------------------------
-//This function does two things,
-//1 Start a go routine to periodically grab the memory foot print and set the peak memory value
-//2 Run all test using mock servers and gather performance stats
-func runTests(perfStatsForTest *perfTestUtils.PerfStats, mode int, testSuite *testStrategies.TestSuite) {
-	// Start the overall timer.
-	testStartTime := time.Now()
-	var testExecutionTime time.Duration
->>>>>>> 1b6c72f0
 
 
 
@@ -409,8 +353,6 @@
 	// some initial memory data before test cases are executed.
 	time.Sleep(time.Second * 1)
 
-<<<<<<< HEAD
-
 	// 2. Execute tests based on strategy defaulting to SERVICE_BASED_TESTING.
 	if testSuite.TestStrategy == testStrategies.SUITE_BASED_TESTING {
 		// SUITE_BASED_TESTING strategy runs service requests in the order
@@ -454,25 +396,18 @@
 		// cases in the config.TestCaseDir folder for config.NumIterations
 		// number of times in parallel across the number of threads defined by
 		// the config.ConcurrentUsers value. Usually used with mock calls.
-=======
-	//Check the test strategy
-	if testSuite.TestStrategy == testStrategies.SERVICE_BASED_TESTING {
->>>>>>> 1b6c72f0
 		log.Info("Running Service Based Testing Strategy")
 
 		// Determine load per concurrent user.
 		loadPerUser := int(configurationSettings.NumIterations / configurationSettings.ConcurrentUsers)
 		remainder := configurationSettings.NumIterations % configurationSettings.ConcurrentUsers
 
-<<<<<<< HEAD
 		// Set the overall TransCount, which will subsequently be used to
 		// calculate OverallTPS (see runInTestingMode() above).
 		perfStatsForTest.OverAllTransCount = uint64(len( testSuite.TestCases ) * configurationSettings.NumIterations)
 
 		log.Infof("SERVICE_BASED_TESTING loadPerUser=[%d] remainder=[%d]", loadPerUser, remainder)
 
-=======
->>>>>>> 1b6c72f0
 		var index int
 		var testDefinition *testStrategies.TestDefinition
 		for index, testDefinition = range testSuite.TestCases {
@@ -489,53 +424,6 @@
 					os.Exit(1)
 				}
 			}
-<<<<<<< HEAD
-=======
-		}
-		// Stop overall test timer
-		testExecutionTime = time.Since(testStartTime)
-
-		// Calc overall TPS.
-		perfStatsForTest.OverAllTPS = perfTestUtils.CalcTps(
-			(configurationSettings.NumIterations * configurationSettings.ConcurrentUsers),
-			testExecutionTime,
-		)
-
-		// Calc individual service TPS.
-		for index, testDefinition = range testSuite.TestCases {
-			perfStatsForTest.ServiceTps[testDefinition.TestName] =
-				perfTestUtils.CalcTps(configurationSettings.NumIterations, testExecutionTime)
-		}
-	} else if testSuite.TestStrategy == testStrategies.SUITE_BASED_TESTING {
-		log.Info("Running Suite Based Testing Strategy. Suite Name: [", testSuite.Name, "]")
-
-		allServicesResponseTimesMap := testStrategies.ExecuteTestSuiteWrapper(testSuite, configurationSettings, testStartTime)
-
-		// Stop overall test timer
-		testExecutionTime = time.Since(testStartTime)
-
-		// Calc overall TPS
-		perfStatsForTest.OverAllTPS = perfTestUtils.CalcTps(
-				(configurationSettings.NumIterations * configurationSettings.ConcurrentUsers * len(testSuite.TestCases)),
-				testExecutionTime,
-		)
-
-		for serviceName, serviceResponseTimes := range allServicesResponseTimesMap {
-			if len(serviceResponseTimes) == (configurationSettings.NumIterations * configurationSettings.ConcurrentUsers) {
-				averageResponseTime := perfTestUtils.CalcAverageResponseTime(serviceResponseTimes, configurationSettings.NumIterations, mode)
-				if averageResponseTime > 0 {
-					perfStatsForTest.ServiceResponseTimes[serviceName] = averageResponseTime
-					perfStatsForTest.ServiceTps[serviceName] =
-						perfTestUtils.CalcTps(len(serviceResponseTimes), testExecutionTime)
-				} else {
-					if mode == TRAINING_MODE {
-						//Fail fast on training mode if any requests fail. If training fails we cannot guarantee the results.
-						log.Error("Training mode failed due to invalid response on service [Name:", serviceName, "]")
-						os.Exit(1)
-					}
-				}
-			}
->>>>>>> 1b6c72f0
 		}
 	}
 
