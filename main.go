package main

import (
	"bytes"
	"encoding/json"
	"encoding/xml"
	"flag"
	"fmt"
	//log "github.com/Sirupsen/logrus"
	"github.com/xtracdev/automated-perf-test/perfTestUtils"
	"io"
	"io/ioutil"
	"mime/multipart"
	"net/http"
	"os"
	"strings"
	"sync"
	"time"
)

var configurationSettings *perfTestUtils.Config

const (
	TRAINING_MODE = 1
	TESTING_MODE  = 2
)

func init() {

	//Command line ags
	var gbs bool
	var resetPeakMemory bool
	var configFilePath string

	//Process command line arugments.
	flag.BoolVar(&gbs, "gbs", false, "Genertate Base Performance Staticists for this server")
	flag.BoolVar(&resetPeakMemory, "resetPeakMemory", false, "Generate new base peak memory for this server")
	flag.StringVar(&configFilePath, "configFilePath", "", "The location of the configuration file.")
	flag.Parse()

	//Read and paser config file if present.
	configurationSettings = new(perfTestUtils.Config)
	if configFilePath != "" {
		fileContent, fileErr := ioutil.ReadFile(configFilePath)
		if fileErr != nil {
			//log.Info("No config file found. ")
			fmt.Println("No config file found at path: ", configFilePath)
			os.Exit(1)
		} else {
			xmlError := xml.Unmarshal(fileContent, &configurationSettings)
			if xmlError != nil {
				//log.Info("Failed to parse config file ", configFilePath, ". Error:", xmlError)
				fmt.Println("Failed to parse config file ", configFilePath, ". Error:", xmlError)
				os.Exit(1)
			}
		}
	}

	//Get Hostname for this machine.
	host, err := os.Hostname()
	if err != nil {
		//log.Error("Failed to resolve host name. Error:", err)
		fmt.Println("Failed to resolve host name. Error:", err)
		os.Exit(1)
	}
	configurationSettings.ExecutionHost = host
	configurationSettings.GBS = gbs
	configurationSettings.ResetPeakMemory = resetPeakMemory
}

//Main Test Method
func main() {

	//Validate config()
	configurationSettings.PrintAndValidateConfig()

	//Determine testing mode.
	if configurationSettings.GBS {
		runInTrainingMode(configurationSettings.ExecutionHost)
	} else {
		readyForTest, basePerfStats := isReadyForTest(configurationSettings.ExecutionHost)
		if readyForTest {
			runInTestingMode(basePerfStats, configurationSettings.ExecutionHost)
		} else {
			runInTrainingMode(configurationSettings.ExecutionHost)
			readyForTest, basePerfStats = isReadyForTest(configurationSettings.ExecutionHost)
			if readyForTest {
				runInTestingMode(basePerfStats, configurationSettings.ExecutionHost)
			} else {
				fmt.Println("System is not ready for testing. Check logs for more details.")
				os.Exit(1)
			}
		}
	}
}

func runInTrainingMode(host string) {
	fmt.Println("Running Perf test in Training mode for host ", host)

	//Check to see if this server already has a base perf file defined.
	//If so, only values not previously populated will be set.
	//if not, a default base perf struct is created with nil values for all fields
	basePerfstats, _ := perfTestUtils.ReadBasePerfFile(host, configurationSettings.BaseStatsOutputDir)

	//initilize Performance statistics struct for this test run
	perfStatsForTest := &perfTestUtils.PerfStats{ServiceResponseTimes: make(map[string]int64)}

	//Run the test
	runTests(perfStatsForTest, TRAINING_MODE)
	perfTestUtils.GenerateEnvBasePerfOutputFile(perfStatsForTest, basePerfstats, configurationSettings)

	fmt.Println("Training mode completed successfully")
}

func runInTestingMode(basePerfstats *perfTestUtils.BasePerfStats, host string) {
	fmt.Println("Running Perf test in Testing mode for host ", host)

	//initilize Performance statistics struct for this test run
	perfStatsForTest := &perfTestUtils.PerfStats{ServiceResponseTimes: make(map[string]int64)}

	runTests(perfStatsForTest, TESTING_MODE)
	assertionFailures := runAssertions(basePerfstats, perfStatsForTest)
	perfTestUtils.GenerateReport(basePerfstats, perfStatsForTest, configurationSettings)

	fmt.Println("=================== TEST RESULTS ===================")
	if len(assertionFailures) > 0 {
		fmt.Println("Failures : ", len(assertionFailures))
		//Print assertion failures
		for _, failure := range assertionFailures {
			fmt.Println(failure)
		}
		os.Exit(1)
	} else {
		fmt.Println("Testing mode completed successfully")
	}
	fmt.Println("=====================================================")
}

func isReadyForTest(host string) (bool, *perfTestUtils.BasePerfStats) {

	//1) read in perf base stats
	basePerfstats, err := perfTestUtils.ReadBasePerfFile(host, configurationSettings.BaseStatsOutputDir)
	if err != nil {
		fmt.Println("Failed to read env stats for " + host + ". Error:" + err.Error() + ". System not ready for testing. Will attempt to run in training mode .....")
		return false, nil
	}

	//2) Verify the number of base test cases is equal to the number of service test cases.
	correctNumberOfTests := perfTestUtils.ValidateTestDefinitionAmount(len(basePerfstats.BaseServiceResponseTimes), configurationSettings)
	if !correctNumberOfTests {
		return false, nil
	}

	return true, basePerfstats
}

//This function does two thing,
//1 Start a go routine to preiodically grab the memory foot print and set the peak memory value
//2 Run all test using mock servers and gather performance stats
func runTests(perfStatsForTest *perfTestUtils.PerfStats, mode int) {

	var peakMemoryAllocation = new(uint64)
	var lastServiceName = "StartUp"
	var currentServiceName = "StartUp"

	memoryAudit := make([]uint64, 0)
	testPartitions := make([]perfTestUtils.TestPartition, 0)
	counter := 0
	testPartitions = append(testPartitions, perfTestUtils.TestPartition{Count: counter, TestName: currentServiceName})

	//Start go routine to grab memory in use
	//Peak memory is stored in peakMemoryAlocation variable.
	quit := make(chan bool)
	go func() {
		for {
			select {
			case <-quit:
				return
			default:

				memoryStatsUrl := "http://" + configurationSettings.TargetHost + ":" + configurationSettings.TargetPort + "/debug/vars"
				resp, err := http.Get(memoryStatsUrl)
				if err != nil {
					//log.Error("Memory analysis unavailable. Failed to retrieve memory Statistics from endpoint ", memoryStatsUrl)
					fmt.Println("Memory analysis unavailable. Failed to retrieve memory Statistics from endpoint ", memoryStatsUrl, ". Error:", err)
					quit <- true
				} else {

					body, _ := ioutil.ReadAll(resp.Body)

					defer resp.Body.Close()

					m := new(perfTestUtils.Entry)
					unmarshalErr := json.Unmarshal(body, m)
					if unmarshalErr != nil {
						//log.Error("Memory analysis unavailable. Failed to unmarshal memory statistics. ", unmarshalErr)
						fmt.Println("Memory analysis unavailable. Failed to unmarshal memory statistics. ", unmarshalErr)
						quit <- true
					} else {
						if m.Memstats.Alloc > *peakMemoryAllocation {
							*peakMemoryAllocation = m.Memstats.Alloc
						}
						memoryAudit = append(memoryAudit, m.Memstats.Alloc)

						if lastServiceName != currentServiceName {
							testPartitions = append(testPartitions, perfTestUtils.TestPartition{Count: counter, TestName: currentServiceName})
							lastServiceName = currentServiceName
						}

						counter++
						time.Sleep(time.Millisecond * 200)
					}
				}
			}
		}
	}()

	//Read test case files from test definition directory
<<<<<<< HEAD
	d, err := os.Open(configurationSettings.TestDefinitionsDir)
=======
	d, err := os.Open(configurationSettings.TestDefinationsDir)
>>>>>>> 5acd96ac
	if err != nil {
		//log.Error("Failed to open test definations directory. Error:", err)
		fmt.Println("Failed to open test definitions directory. Error:", err)
		os.Exit(1)
	}
	defer d.Close()
	fi, err := d.Readdir(-1)
	if err != nil {
		//log.Error("Failed to read files in test definations directory. Error:", err)
		fmt.Println("Failed to read files in test definitions directory. Error:", err)
		os.Exit(1)
	}
	if len(fi) == 0 {
		//log.Error("No test case files found in specified directory ", configurationSettings.TestDefinationsDir)
		fmt.Println("No test case files found in specified directory ", configurationSettings.TestDefinitionsDir)
		os.Exit(1)
	}

	//Determine load per concurrent user
	loadPerUser := int(configurationSettings.NumIterations / configurationSettings.ConcurrentUsers)
	remainder := configurationSettings.NumIterations % configurationSettings.ConcurrentUsers

	//Add a 1 second delay before running test case to allow the graph get some initial memory data before test cases are executed.
	time.Sleep(time.Second * 1)
	for _, fi := range fi {
		bs, err := ioutil.ReadFile(configurationSettings.TestDefinitionsDir + "/" + fi.Name())
		if err != nil {
			//log.Error("Failed to read test file. Filename: ", fi.Name(), err)
			fmt.Println("Failed to read test file. Filename: ", fi.Name(), err)
			continue
		}

		testDefinition := new(perfTestUtils.TestDefinition)
		xml.Unmarshal(bs, &testDefinition)

		//log.Info("Running Test case [Name:", testDefination.TestName, ", File name:", fi.Name(), "]")
<<<<<<< HEAD
		fmt.Println("Running Test case [Name:", testDefinition.TestName, ", File name:", fi.Name(), "]")
		currentServiceName = testDefinition.TestName
		perfStatsForTest.ServiceResponseTimes[testDefinition.TestName] = executeServiceTest(testDefinition)
=======
		fmt.Println("Running Test case [Name:", testDefination.TestName, ", File name:", fi.Name(), "]")
		currentServiceName = testDefination.TestName
		averageResponseTime := executeServiceTest(testDefination, loadPerUser, remainder)
		if averageResponseTime > 0 {
			perfStatsForTest.ServiceResponseTimes[testDefination.TestName] = averageResponseTime
		} else {
			if mode == TRAINING_MODE {
				//Fail fast on training mode if any requests fail. If training fails we cannot guarantee the results.
				fmt.Println("Training mode failed due to invalid response on service [Name:", testDefination.TestName, ", File name:", fi.Name(), "]")
				os.Exit(1)
			}
		}
>>>>>>> 5acd96ac
		time.Sleep(time.Millisecond * 200)
	}

	time.Sleep(time.Second * 1)
	perfStatsForTest.PeakMemory = *peakMemoryAllocation
	perfStatsForTest.MemoryAudit = memoryAudit
	perfStatsForTest.TestPartitions = testPartitions
}

//Single execution function for all service test.
//Runs multiple invocations of the test based on num iterations parameter
<<<<<<< HEAD
func executeServiceTest(testDefinition *perfTestUtils.TestDefinition) int64 {
=======
func executeServiceTest(testDefination *perfTestUtils.TestDefination, loadPerUser int, remainder int) int64 {
>>>>>>> 5acd96ac

	averageResponseTime := int64(0)

	//responseTimes := make(perfTestUtils.RspTimes, configurationSettings.NumIterations)
	responseTimes := make([]int64, 0)

	subsetOfResponseTimesChan := make(chan perfTestUtils.RspTimes, 1)

	//Execute the test in a loop

	var wg sync.WaitGroup
	wg.Add(configurationSettings.ConcurrentUsers)
	for i := 0; i < configurationSettings.ConcurrentUsers; i++ {
		go buildAndSendUserRequests(subsetOfResponseTimesChan, loadPerUser, testDefination)
		go aggregateResponseTimes(&responseTimes, subsetOfResponseTimesChan, &wg)
	}
	if remainder > 0 {
		go buildAndSendUserRequests(subsetOfResponseTimesChan, remainder, testDefination)
		go aggregateResponseTimes(&responseTimes, subsetOfResponseTimesChan, &wg)
	}

	wg.Wait()

	if len(responseTimes) == configurationSettings.NumIterations {
		averageResponseTime = perfTestUtils.CalcAverageResponseTime(responseTimes, configurationSettings.NumIterations)
	}
	return averageResponseTime
}

func buildAndSendUserRequests(subsetOfResponseTimesChan chan perfTestUtils.RspTimes, loadPerUser int, testDefination *perfTestUtils.TestDefination) {
	responseTimes := make(perfTestUtils.RspTimes, loadPerUser)
	loopExecutedToCompletion := true

	for i := 0; i < loadPerUser; i++ {

		var req *http.Request

		if !testDefinition.Multipart {
			if testDefinition.Payload != "" {
				req, _ = http.NewRequest(testDefinition.HttpMethod, "http://"+configurationSettings.TargetHost+":"+configurationSettings.TargetPort+testDefinition.BaseUri, strings.NewReader(testDefinition.Payload))
			} else {
				req, _ = http.NewRequest(testDefinition.HttpMethod, "http://"+configurationSettings.TargetHost+":"+configurationSettings.TargetPort+testDefinition.BaseUri, nil)
			}
		} else {
			if testDefinition.HttpMethod != "POST" {
				//log.Fatal("Multipart request has to be 'POST' method.")
				fmt.Println("Multipart request has to be 'POST' method.")
			} else {
				body := new(bytes.Buffer)
				writer := multipart.NewWriter(body)
<<<<<<< HEAD
				for _, field := range testDefinition.MultipartPayload {
					//log.Debugf("field: %s\n", field)
					fmt.Println(fmt.Sprintf("field: %s\n", field))
=======
				for _, field := range testDefination.MultipartPayload {
>>>>>>> 5acd96ac
					if field.FileName == "" {
						writer.WriteField(field.FieldName, field.FieldValue)
					} else {
						part, _ := writer.CreateFormFile(field.FieldName, field.FileName)
						io.Copy(part, bytes.NewReader(field.FileContent))
					}
				}
				writer.Close()
				req, _ = http.NewRequest(testDefinition.HttpMethod, "http://"+configurationSettings.TargetHost+":"+configurationSettings.TargetPort+testDefinition.BaseUri, body)
				req.Header.Set("Content-Type", writer.FormDataContentType())
			}
		}

		req.Header.Add("scenario", testDefinition.Scenario)

		//add headers
		for _, v := range testDefinition.Headers {
			req.Header.Add(v.Key, v.Value)
		}
		req.Header.Set("xtracToken", testDefinition.XtracToken)
		startTime := time.Now()
		if resp, err := (&http.Client{}).Do(req); err != nil {
			//log.Error("Error by firing request: ", req, "Error:", err)
			fmt.Println("Error by firing request: ", req, "Error:", err)
		} else {

			timeTaken := time.Since(startTime)

			body, _ := ioutil.ReadAll(resp.Body)

			//Validate service response
			contentLengthOk := perfTestUtils.ValidateResponseBody(body, testDefinition.TestName)
			responseCodeOk := perfTestUtils.ValidateResponseStatusCode(resp.StatusCode, testDefinition.ResponseStatusCode, testDefinition.TestName)
			responseTimeOK := perfTestUtils.ValidateServiceResponseTime(timeTaken.Nanoseconds(), testDefinition.TestName)

			if contentLengthOk && responseCodeOk && responseTimeOK {
				responseTimes[i] = timeTaken.Nanoseconds()
			} else {
				loopExecutedToCompletion = false
				break
			}
		}
	}

	if loopExecutedToCompletion {
		subsetOfResponseTimesChan <- responseTimes
	} else {
		subsetOfResponseTimesChan <- nil
	}
}

func aggregateResponseTimes(responseTimes *[]int64, subsetOfResponseTimesChan chan perfTestUtils.RspTimes, wg *sync.WaitGroup) {
	subsetOfResponseTimes := <-subsetOfResponseTimesChan
	if subsetOfResponseTimes != nil {
		*responseTimes = append(*responseTimes, subsetOfResponseTimes...)
	}
	wg.Done()
}

//This function runs the assertions to ensure memory and service have not deviated past the allowed variance
func runAssertions(basePerfstats *perfTestUtils.BasePerfStats, perfStats *perfTestUtils.PerfStats) []string {

	assertionFailures := make([]string, 0)

	//Asserts Peak memory growth has not exceeded the allowable variance
	peakMemoryVariancePercentage := perfTestUtils.CalcPeakMemoryVariancePercentage(basePerfstats.BasePeakMemory, perfStats.PeakMemory)
	varianceOk := perfTestUtils.ValidatePeakMemoryVariance(configurationSettings.AllowablePeakMemoryVariance, peakMemoryVariancePercentage)
	if !varianceOk {
		assertionFailures = append(assertionFailures, fmt.Sprintf("Memory Failure: Peak variance exceeded by %3.2f %1s", peakMemoryVariancePercentage, "%"))
	}

	for serviceName, baseResponseTime := range basePerfstats.BaseServiceResponseTimes {
		averageServiceResponseTime := perfStats.ServiceResponseTimes[serviceName]
		if averageServiceResponseTime == 0 {
			assertionFailures = append(assertionFailures, fmt.Sprintf("Service Failure: Service test %-60s did not execute correctly. See logs for more details.", serviceName))
		}

<<<<<<< HEAD
	//Write out the file
	file, err := os.Create(configurationSettings.ReportOutputDir + "/PerformanceReport.html")
	if err != nil {
		defer file.Close()
	}
	file.Write([]byte(stringContents))
}

func validateTestDefinitionAmount(baselineAmount int) {
	d, err := os.Open(configurationSettings.TestDefinitionsDir)
	if err != nil {
		//log.Error("Failed to open test definations directory. Error:", err)
		fmt.Println("Failed to open test definitions directory. Error:", err)
		os.Exit(1)
	}
	defer d.Close()
	fi, err := d.Readdir(-1)
	if err != nil {
		//log.Error("Failed to read files in test definations directory. Error:", err)
		fmt.Println("Failed to read files in test definitions directory. Error:", err)
		os.Exit(1)
	}
	definitionAmount := len(fi)
=======
		responseTimeVariancePercentage := perfTestUtils.CalcAverageResponseVariancePercentage(averageServiceResponseTime, baseResponseTime)
		varianceOk := perfTestUtils.ValidateAverageServiceResponeTimeVariance(configurationSettings.AllowableServiceResponseTimeVariance, responseTimeVariancePercentage, serviceName)
		if !varianceOk {
			assertionFailures = append(assertionFailures, fmt.Sprintf("Service Failure: Service test %-60s response time variance exceeded by %3.2f %1s", serviceName, responseTimeVariancePercentage, "%"))
		}
>>>>>>> 5acd96ac

	}
	return assertionFailures
}<|MERGE_RESOLUTION|>--- conflicted
+++ resolved
@@ -54,6 +54,7 @@
 				os.Exit(1)
 			}
 		}
+
 	}
 
 	//Get Hostname for this machine.
@@ -216,25 +217,21 @@
 	}()
 
 	//Read test case files from test definition directory
-<<<<<<< HEAD
 	d, err := os.Open(configurationSettings.TestDefinitionsDir)
-=======
-	d, err := os.Open(configurationSettings.TestDefinationsDir)
->>>>>>> 5acd96ac
 	if err != nil {
-		//log.Error("Failed to open test definations directory. Error:", err)
+		//log.Error("Failed to open test definitions directory. Error:", err)
 		fmt.Println("Failed to open test definitions directory. Error:", err)
 		os.Exit(1)
 	}
 	defer d.Close()
 	fi, err := d.Readdir(-1)
 	if err != nil {
-		//log.Error("Failed to read files in test definations directory. Error:", err)
+		//log.Error("Failed to read files in test definitions directory. Error:", err)
 		fmt.Println("Failed to read files in test definitions directory. Error:", err)
 		os.Exit(1)
 	}
 	if len(fi) == 0 {
-		//log.Error("No test case files found in specified directory ", configurationSettings.TestDefinationsDir)
+		//log.Error("No test case files found in specified directory ", configurationSettings.TestDefinitionsDir)
 		fmt.Println("No test case files found in specified directory ", configurationSettings.TestDefinitionsDir)
 		os.Exit(1)
 	}
@@ -256,25 +253,19 @@
 		testDefinition := new(perfTestUtils.TestDefinition)
 		xml.Unmarshal(bs, &testDefinition)
 
-		//log.Info("Running Test case [Name:", testDefination.TestName, ", File name:", fi.Name(), "]")
-<<<<<<< HEAD
+		//log.Info("Running Test case [Name:", testDefinition.TestName, ", File name:", fi.Name(), "]")
 		fmt.Println("Running Test case [Name:", testDefinition.TestName, ", File name:", fi.Name(), "]")
 		currentServiceName = testDefinition.TestName
-		perfStatsForTest.ServiceResponseTimes[testDefinition.TestName] = executeServiceTest(testDefinition)
-=======
-		fmt.Println("Running Test case [Name:", testDefination.TestName, ", File name:", fi.Name(), "]")
-		currentServiceName = testDefination.TestName
-		averageResponseTime := executeServiceTest(testDefination, loadPerUser, remainder)
+		averageResponseTime := executeServiceTest(testDefinition, loadPerUser, remainder)
 		if averageResponseTime > 0 {
-			perfStatsForTest.ServiceResponseTimes[testDefination.TestName] = averageResponseTime
+			perfStatsForTest.ServiceResponseTimes[testDefinition.TestName] = averageResponseTime
 		} else {
 			if mode == TRAINING_MODE {
 				//Fail fast on training mode if any requests fail. If training fails we cannot guarantee the results.
-				fmt.Println("Training mode failed due to invalid response on service [Name:", testDefination.TestName, ", File name:", fi.Name(), "]")
+				fmt.Println("Training mode failed due to invalid response on service [Name:", testDefinition.TestName, ", File name:", fi.Name(), "]")
 				os.Exit(1)
 			}
 		}
->>>>>>> 5acd96ac
 		time.Sleep(time.Millisecond * 200)
 	}
 
@@ -286,11 +277,7 @@
 
 //Single execution function for all service test.
 //Runs multiple invocations of the test based on num iterations parameter
-<<<<<<< HEAD
-func executeServiceTest(testDefinition *perfTestUtils.TestDefinition) int64 {
-=======
-func executeServiceTest(testDefination *perfTestUtils.TestDefination, loadPerUser int, remainder int) int64 {
->>>>>>> 5acd96ac
+func executeServiceTest(testDefinition *perfTestUtils.TestDefinition, loadPerUser int, remainder int) int64 {
 
 	averageResponseTime := int64(0)
 
@@ -304,11 +291,11 @@
 	var wg sync.WaitGroup
 	wg.Add(configurationSettings.ConcurrentUsers)
 	for i := 0; i < configurationSettings.ConcurrentUsers; i++ {
-		go buildAndSendUserRequests(subsetOfResponseTimesChan, loadPerUser, testDefination)
+		go buildAndSendUserRequests(subsetOfResponseTimesChan, loadPerUser, testDefinition)
 		go aggregateResponseTimes(&responseTimes, subsetOfResponseTimesChan, &wg)
 	}
 	if remainder > 0 {
-		go buildAndSendUserRequests(subsetOfResponseTimesChan, remainder, testDefination)
+		go buildAndSendUserRequests(subsetOfResponseTimesChan, remainder, testDefinition)
 		go aggregateResponseTimes(&responseTimes, subsetOfResponseTimesChan, &wg)
 	}
 
@@ -320,7 +307,7 @@
 	return averageResponseTime
 }
 
-func buildAndSendUserRequests(subsetOfResponseTimesChan chan perfTestUtils.RspTimes, loadPerUser int, testDefination *perfTestUtils.TestDefination) {
+func buildAndSendUserRequests(subsetOfResponseTimesChan chan perfTestUtils.RspTimes, loadPerUser int, testDefinition *perfTestUtils.TestDefinition) {
 	responseTimes := make(perfTestUtils.RspTimes, loadPerUser)
 	loopExecutedToCompletion := true
 
@@ -341,13 +328,7 @@
 			} else {
 				body := new(bytes.Buffer)
 				writer := multipart.NewWriter(body)
-<<<<<<< HEAD
 				for _, field := range testDefinition.MultipartPayload {
-					//log.Debugf("field: %s\n", field)
-					fmt.Println(fmt.Sprintf("field: %s\n", field))
-=======
-				for _, field := range testDefination.MultipartPayload {
->>>>>>> 5acd96ac
 					if field.FileName == "" {
 						writer.WriteField(field.FieldName, field.FieldValue)
 					} else {
@@ -425,37 +406,11 @@
 			assertionFailures = append(assertionFailures, fmt.Sprintf("Service Failure: Service test %-60s did not execute correctly. See logs for more details.", serviceName))
 		}
 
-<<<<<<< HEAD
-	//Write out the file
-	file, err := os.Create(configurationSettings.ReportOutputDir + "/PerformanceReport.html")
-	if err != nil {
-		defer file.Close()
-	}
-	file.Write([]byte(stringContents))
-}
-
-func validateTestDefinitionAmount(baselineAmount int) {
-	d, err := os.Open(configurationSettings.TestDefinitionsDir)
-	if err != nil {
-		//log.Error("Failed to open test definations directory. Error:", err)
-		fmt.Println("Failed to open test definitions directory. Error:", err)
-		os.Exit(1)
-	}
-	defer d.Close()
-	fi, err := d.Readdir(-1)
-	if err != nil {
-		//log.Error("Failed to read files in test definations directory. Error:", err)
-		fmt.Println("Failed to read files in test definitions directory. Error:", err)
-		os.Exit(1)
-	}
-	definitionAmount := len(fi)
-=======
 		responseTimeVariancePercentage := perfTestUtils.CalcAverageResponseVariancePercentage(averageServiceResponseTime, baseResponseTime)
 		varianceOk := perfTestUtils.ValidateAverageServiceResponeTimeVariance(configurationSettings.AllowableServiceResponseTimeVariance, responseTimeVariancePercentage, serviceName)
 		if !varianceOk {
 			assertionFailures = append(assertionFailures, fmt.Sprintf("Service Failure: Service test %-60s response time variance exceeded by %3.2f %1s", serviceName, responseTimeVariancePercentage, "%"))
 		}
->>>>>>> 5acd96ac
 
 	}
 	return assertionFailures
